--- conflicted
+++ resolved
@@ -275,15 +275,11 @@
 
 == Deployment ==
 
-<<<<<<< HEAD
-This BIP is to be deployed by version-bits BIP9 with the name "segwit". Exact details TDB.
-=======
-This BIP will be deployed by "version bits" BIP9 using bit TBD.
+This BIP will be deployed by "version bits" BIP9 with the name "segwit" and using bit TBD.
 
 For Bitcoin mainnet, the BIP9 starttime will be midnight TBD UTC (Epoch timestamp TBD) and BIP9 timeout will be midnight TBD UTC (Epoch timestamp TBD).
 
 For Bitcoin testnet, the BIP9 starttime will be midnight TBD UTC (Epoch timestamp TBD) and BIP9 timeout will be midnight TBD UTC (Epoch timestamp TBD).
->>>>>>> cf51071c
 
 == Credits ==
 
