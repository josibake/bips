<pre>
  BIP: 8
  Title: Version bits with lock-in by height
  Author: Shaolin Fry <shaolinfry@protonmail.ch>
          Luke Dashjr <luke+bip@dashjr.org>
  Comments-Summary: No comments yet.
  Comments-URI: https://github.com/bitcoin/bips/wiki/Comments:BIP-0008
  Status: Draft
  Type: Informational
  Created: 2017-02-01
  License: BSD-3-Clause
           CC0-1.0
</pre>

==Abstract==

This document specifies an alternative to [[bip-0009.mediawiki|BIP9]] that corrects for a number of perceived mistakes.
Block heights are used for start and timeout rather than POSIX timestamps.
It additionally introduces an activation parameter that can guarantee activation of backward-compatible changes (further called "soft forks").

The key words "MUST", "MUST NOT", "REQUIRED", "SHALL", "SHALL NOT", "SHOULD", "SHOULD NOT", "RECOMMENDED", "MAY", and "OPTIONAL" in this document are to be interpreted as described in RFC 2119.

==Motivation==

BIP9 introduced a mechanism for doing parallel soft forking deployments based on repurposing the block nVersion field. Activation is dependent on near unanimous hashrate signalling which may be impractical and result in veto by a small minority of non-signalling hashrate. Super majority hashrate based activation triggers allow for accelerated activation where the majority hash power enforces the new rules in lieu of full nodes upgrading. Since all consensus rules are ultimately enforced by full nodes, eventually any new soft fork will be enforced by the economy. This proposal combines these two aspects to provide optional flag day activation after a reasonable time, as well as for accelerated activation by majority of hash rate before the flag date.

Due to using timestamps rather than block heights, it was found to be a risk that a sudden loss of significant hashrate could interfere with a late activation.

Block time is somewhat unreliable and may be intentionally or unintentionally inaccurate, so thresholds based on block time are not ideal. Secondly, BIP9 specified triggers based on the first retarget after a given time, which is non-intuitive. Since each new block must increase the height by one, thresholds based on block height are much more reliable and intuitive and can be calculated exactly for difficulty retarget.

==Specification==

===Parameters===

Each soft fork deployment is specified by the following per-chain parameters (further elaborated below):

# The '''name''' specifies a very brief description of the soft fork, reasonable for use as an identifier.
# The '''bit''' determines which bit in the nVersion field of the block is to be used to signal the soft fork lock-in and activation. It is chosen from the set {0,1,2,...,28}.
# The '''startheight''' specifies the height of the first block at which the bit gains its meaning.
# The '''timeoutheight''' specifies a block height at which the miner signalling ends. Once this height has been reached, if the soft fork has not yet locked in (excluding this block's bit state), the deployment is considered failed on all descendants of the block.
# The '''threshold''' specifies the minimum number of block per retarget period which indicate lock-in of the soft fork during the subsequent period.
# The '''lockinontimeout''' boolean if set to true, blocks are required to signal in the final period, ensuring the soft fork has locked in by timeoutheight.

===Selection guidelines===

The following guidelines are suggested for selecting these parameters for a soft fork:

<<<<<<< HEAD
# '''name''' should be selected such that no two softforks, concurrent or otherwise, ever use the same name. For deployments described in a single BIP, it is recommended to use the name "bipN" where N is the appropriate BIP number.
# '''bit''' should be selected such that no two concurrent softforks use the same bit. The bit chosen should not overlap with active usage (legitimately or otherwise) for other purposes.
# '''startheight''' should be set to some block height in the future when a majority of economic activity is expected to have upgraded to a software release including the activation parameters. Some allowance should be made for potential release delays. It should be rounded up to the next height which begins a retarget period for simplicity.
# '''timeoutheight''' should be set to a block height when it is considered reasonable to expect the entire economy to have upgraded by, probably at least 1 year, or 52416 blocks (26 retarget intervals) after '''startheight'''.
=======
# '''name''' should be selected such that no two softforks, concurrent or otherwise, ever use the same name.
# '''bit''' should be selected such that no two concurrent softforks use the same bit.
# '''startheight''' should be set to some block height in the future, approximately 30 days (or 4320 blocks) after a software release date including the soft fork.  This allows for some release delays, while preventing triggers as a result of parties running pre-release software, and ensures a reasonable number of full nodes have upgraded prior to activation. It should be rounded up to the next height which begins a retarget period for simplicity.
# '''timeoutheight''' should be 1 year, or 52416 blocks (26 retarget intervals) after '''startheight'''.
# '''threshold''' should be 1815 blocks (90% of 2016), or 1512 (75%) for testnet.
>>>>>>> 6ea5857b
# '''lockinontimeout''' should be set to true for any softfork that is expected or found to have political opposition from a non-negligible percent of miners. (It can be set after the initial deployment, but cannot be cleared once set.)

A later deployment using the same bit is possible as long as the startheight is after the previous one's
timeoutheight or activation, but it is discouraged until necessary, and even then recommended to have a pause in between to detect buggy software.

'''startheight''' and '''timeoutheight''' must be an exact multiple of 2016 (ie, at a retarget boundary), and '''timeoutheight''' must be at least 4096 blocks (2 retarget intervals) after '''startheight'''.

===States===

With each block and soft fork, we associate a deployment state. The possible states are:

# '''DEFINED''' is the first state that each soft fork starts out as. The genesis block is by definition in this state for each deployment.
# '''STARTED''' for blocks at or beyond the startheight.
# '''MUST_SIGNAL''' for one retarget period prior to the timeout, if LOCKED_IN was not reached and '''lockinontimeout''' is true.
# '''LOCKED_IN''' for one retarget period after the first retarget period with STARTED (or MUST_SIGNAL) blocks of which at least threshold have the associated bit set in nVersion.
# '''ACTIVE''' for all blocks after the LOCKED_IN retarget period.
# '''FAILED''' for all blocks after the timeoutheight if LOCKED_IN is not reached.

===Bit flags===

The nVersion block header field is to be interpreted as a 32-bit little-endian integer (as present), and bits are selected within this integer as values (1 << N) where N is the bit number.

Blocks in the STARTED state get an nVersion whose bit position bit is set to 1. The top 3 bits of such blocks must be
001, so the range of actually possible nVersion values is [0x20000000...0x3FFFFFFF], inclusive.

Due to the constraints set by BIP 34, BIP 66 and BIP 65, we only have 0x7FFFFFFB possible nVersion values available.
This restricts us to at most 30 independent deployments. By restricting the top 3 bits to 001 we get 29 out of those
for the purposes of this proposal, and support two future upgrades for different mechanisms (top bits 010 and 011).
When a block nVersion does not have top bits 001, it is treated as if all
bits are 0 for the purposes of deployments.

Miners should continue setting the bit in LOCKED_IN phase so uptake is visible, though this has no effect on consensus rules.

===New consensus rules===

The new consensus rules for each soft fork are enforced for each block that has ACTIVE state.

During the MUST_SIGNAL phase, if '''(2016 - threshold)''' blocks in the retarget period have already failed to signal, any further blocks that fail to signal are invalid.

===State transitions===

<img src="bip-0008/states.png" align="middle"></img>

Note that when '''lockinontimeout''' is true, the LOCKED_IN state will be reached no later than at a height of '''timeoutheight''', and ACTIVE will be reached no later than at a height of '''timeoutheight + 2016'''.

The genesis block has state DEFINED for each deployment, by definition.

    State GetStateForBlock(block) {
        if (block.height == 0) {
            return DEFINED;
        }

All blocks within a retarget period have the same state. This means that if
floor(block1.height / 2016) = floor(block2.height / 2016), they are guaranteed to have the same state for every
deployment.

        if ((block.height % 2016) != 0) {
            return GetStateForBlock(block.parent);
        }

Otherwise, the next state depends on the previous state:

        switch (GetStateForBlock(GetAncestorAtHeight(block, block.height - 2016))) {

We remain in the initial state until we reach the start block height.

        case DEFINED:
            if (block.height >= startheight) {
                return STARTED;
            }
            return DEFINED;

After a period in the STARTED state, we tally the bits set,
and transition to LOCKED_IN if a sufficient number of blocks in the past period set the deployment bit in their
version numbers.
If the threshold hasn't been met, lockinontimeout is true, and we are at the last period before the timeout, then we transition to MUST_SIGNAL.
If the threshold hasn't been met and we reach the timeout, we transition directly to FAILED.

Note that a block's state never depends on its own nVersion; only on that of its ancestors.

        case STARTED:
            int count = 0;
            walk = block;
            for (i = 0; i < 2016; i++) {
                walk = walk.parent;
                if (walk.nVersion & 0xE0000000 == 0x20000000 && (walk.nVersion >> bit) & 1 == 1) {
                    ++count;
                }
            }
            if (count >= threshold) {
                return LOCKED_IN;
            } else if (lockinontimeout && block.height + 2016 >= timeoutheight) {
                return MUST_SIGNAL;
            } else if (block.height >= timeoutheight) {
                return FAILED;
            }
            return STARTED;

If we have finished a period of MUST_SIGNAL, we transition directly to LOCKED_IN.

        case MUST_SIGNAL:
            return LOCKED_IN;

After a retarget period of LOCKED_IN, we automatically transition to ACTIVE.

        case LOCKED_IN:
            return ACTIVE;

And ACTIVE and FAILED are terminal states, which a deployment stays in once they're reached.

        case ACTIVE:
            return ACTIVE;

        case FAILED:
            return FAILED;
        }
    }

'''Implementation'''
It should be noted that the states are maintained along block chain
branches, but may need recomputation when a reorganization happens.

Given that the state for a specific block/deployment combination is completely determined by its ancestry before the
current retarget period (i.e. up to and including its ancestor with height block.height - 1 - (block.height % 2016)),
it is possible to implement the mechanism above efficiently and safely by caching the resulting state of every multiple-of-2016
block, indexed by its parent.

===Mandatory signalling===

Blocks received while in the MUST_SIGNAL phase must be checked to ensure that they signal as required. For example:

    if (GetStateForBlock(block) == MUST_SIGNAL) {
        int nonsignal = 0;
        walk = block;
        while (true) {
            if ((walk.nVersion & 0xE0000000) != 0x20000000 || ((walk.nVersion >> bit) & 1) != 1) {
                ++nonsignal;
                if (nonsignal > 2016 - threshold) {
                    return state.Invalid(BlockValidationResult::RECENT_CONSENSUS_CHANGE, "bad-version-bip8-must-signal");
                }
            }
            if (walk.nHeight % 2016 == 0) {
                // checked every block in this retarget period
                break;
            }
            walk = walk.parent;
        }
    }

Implementations should be careful not to ban peers that send blocks that are invalid due to not signalling (or blocks that build on those blocks), as that would allow an incompatible chain that is only briefly longer than the compliant chain to cause a split of the p2p network. If that occurred, nodes that have not set ''lockinontimeout'' may not see new blocks in the compliant chain, and thus not reorg to it at the point when it has more work, and would thus not be following the valid chain with the most work.

Implementations with ''lockinontimeout'' set to true may potentially follow a lower work chain than nodes with ''lockinontimeout'' set to false for an extended period. In order for this not to result in a net split nodes with ''lockinontimeout'' set to true, those nodes may need to preferentially connect to each other. Deployments proposing that implementations set ''lockinontimeout'' to true should either use parameters that do not risk there being a higher work alternative chain, or specify a mechanism for implementations that support the deployment to preferentially peer with each other.

===Warning mechanism===

To support upgrade warnings, an extra "unknown upgrade" is tracked, using the "implicit bit" mask = (block.nVersion & ~expectedVersion) != 0. Mask will be non-zero whenever an unexpected bit is set in nVersion.  Whenever LOCKED_IN for the unknown upgrade is detected, the software should warn loudly about the upcoming soft fork. It should warn even more loudly after the next retarget period (when the unknown upgrade is in the ACTIVE state).

===getblocktemplate changes===

The template request Object is extended to include a new item:

{| class="wikitable"
!colspan=4| template request
|-
! Key !! Required !! Type !! Description
|-
| rules || No || Array of Strings || list of supported softfork deployments, by name
|}

The template Object is also extended:

{| class="wikitable"
!colspan=4| template
|-
! Key !! Required !! Type !! Description
|-
| rules || Yes || Array of Strings || list of softfork deployments, by name, that are active state
|-
| vbavailable || Yes || Object || set of pending, supported softfork deployments; each uses the softfork name as the key, and the softfork bit as its value
|-
| vbrequired || No || Number || bit mask of softfork deployment version bits the server requires enabled in submissions
|}

The "version" key of the template is retained, and used to indicate the server's preference of deployments.
If versionbits is being used, "version" MUST be within the versionbits range of [0x20000000...0x3FFFFFFF].
Miners MAY clear or set bits in the block version WITHOUT any special "mutable" key, provided they are listed among the template's "vbavailable" and (when clearing is desired) NOT included as a bit in "vbrequired".
Servers MUST set bits in "vbrequired" for deployments in MUST_SIGNAL state, to ensure blocks produced are valid.

Softfork deployment names listed in "rules" or as keys in "vbavailable" may be prefixed by a '!' character.
Without this prefix, GBT clients may assume the rule will not impact usage of the template as-is; typical examples of this would be when previously valid transactions cease to be valid, such as BIPs 16, 65, 66, 68, 112, and 113.
If a client does not understand a rule without the prefix, it may use it unmodified for mining.
On the other hand, when this prefix is used, it indicates a more subtle change to the block structure or generation transaction; examples of this would be BIP 34 (because it modifies coinbase construction) and 141 (since it modifies the txid hashing and adds a commitment to the generation transaction).
A client that does not understand a rule prefixed by '!' must not attempt to process the template, and must not attempt to use it for mining even unmodified.

=== Reference implementation ===

https://github.com/bitcoin/bitcoin/compare/master...luke-jr:bip8

==Contrasted with BIP 9==

* The '''lockinontimeout''' flag is added, providing a way to guarantee transition to LOCKED_IN.
* Block heights are used for the deployment monotonic clock, rather than median-time-past.

==Backwards compatibility==

BIP8 and BIP9 deployments should not share concurrent active deployment bits. Nodes that only implement BIP9 will not activate a BIP8 soft fork if hashpower threshold is not reached by '''timeoutheight''', however, those nodes will still accept the blocks generated by activated nodes.

==Deployments==

A living list of deployment proposals can be found [[bip-0008/assignments.mediawiki|here]].

==References==

[[bip-0009.mediawiki|BIP9]]

[https://lists.linuxfoundation.org/pipermail/bitcoin-dev/2017-February/013643.html Mailing list discussion]

==Copyright==

This document is dual licensed as BSD 3-clause, and Creative Commons CC0 1.0 Universal.
<|MERGE_RESOLUTION|>--- conflicted
+++ resolved
@@ -45,18 +45,11 @@
 
 The following guidelines are suggested for selecting these parameters for a soft fork:
 
-<<<<<<< HEAD
 # '''name''' should be selected such that no two softforks, concurrent or otherwise, ever use the same name. For deployments described in a single BIP, it is recommended to use the name "bipN" where N is the appropriate BIP number.
 # '''bit''' should be selected such that no two concurrent softforks use the same bit. The bit chosen should not overlap with active usage (legitimately or otherwise) for other purposes.
 # '''startheight''' should be set to some block height in the future when a majority of economic activity is expected to have upgraded to a software release including the activation parameters. Some allowance should be made for potential release delays. It should be rounded up to the next height which begins a retarget period for simplicity.
 # '''timeoutheight''' should be set to a block height when it is considered reasonable to expect the entire economy to have upgraded by, probably at least 1 year, or 52416 blocks (26 retarget intervals) after '''startheight'''.
-=======
-# '''name''' should be selected such that no two softforks, concurrent or otherwise, ever use the same name.
-# '''bit''' should be selected such that no two concurrent softforks use the same bit.
-# '''startheight''' should be set to some block height in the future, approximately 30 days (or 4320 blocks) after a software release date including the soft fork.  This allows for some release delays, while preventing triggers as a result of parties running pre-release software, and ensures a reasonable number of full nodes have upgraded prior to activation. It should be rounded up to the next height which begins a retarget period for simplicity.
-# '''timeoutheight''' should be 1 year, or 52416 blocks (26 retarget intervals) after '''startheight'''.
 # '''threshold''' should be 1815 blocks (90% of 2016), or 1512 (75%) for testnet.
->>>>>>> 6ea5857b
 # '''lockinontimeout''' should be set to true for any softfork that is expected or found to have political opposition from a non-negligible percent of miners. (It can be set after the initial deployment, but cannot be cleared once set.)
 
 A later deployment using the same bit is possible as long as the startheight is after the previous one's
