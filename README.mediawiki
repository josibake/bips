People wishing to submit BIPs, first should propose their idea or document to the mailing list. After discussion they should email Greg Maxwell &lt;gmaxwell@gmail.com&gt;. After copy-editing and acceptance, it will be published here.

We are fairly liberal with approving BIPs, and try not to be too involved in decision making on behalf of the community. The exception is in very rare cases of dispute resolution when a decision is contentious and cannot be agreed upon. In those cases, the conservative option will always be preferred.

Having a BIP here does not make it a formally accepted standard until its status becomes Active. For a BIP to become Active requires the mutual consent of the community.

Those proposing changes should consider that ultimately consent may rest with the consensus of the Bitcoin users (see also: [https://en.bitcoin.it/wiki/Economic_majority economic majority]).

{| class="wikitable sortable" style="width: auto; text-align: center; font-size: smaller; table-layout: fixed;"
!Number
!Title
!Owner
!Type
!Status
|- style="background-color: #cfffcf"
| [[bip-0001.mediawiki|1]]
| BIP Purpose and Guidelines
| Amir Taaki
| Standard
| Active
|-
| [[bip-0010.mediawiki|10]]
| Multi-Sig Transaction Distribution
| Alan Reiner
| Informational
| Withdrawn
|- style="background-color: #cfffcf"
| [[bip-0011.mediawiki|11]]
| M-of-N Standard Transactions
| Gavin Andresen
| Standard
| Accepted
|- style="background-color: #ffcfcf"
| [[bip-0012.mediawiki|12]]
| OP_EVAL
| Gavin Andresen
| Standard
| Withdrawn
|- style="background-color: #cfffcf"
| [[bip-0013.mediawiki|13]]
| Address Format for pay-to-script-hash
| Gavin Andresen
| Standard
| Final
|- style="background-color: #cfffcf"
| [[bip-0014.mediawiki|14]]
| Protocol Version and User Agent
| Amir Taaki, Patrick Strateman
| Standard
| Accepted
|- style="background-color: #ffcfcf"
| [[bip-0015.mediawiki|15]]
| Aliases
| Amir Taaki
| Standard
| Deferred
|- style="background-color: #cfffcf"
| [[bip-0016.mediawiki|16]]
| Pay To Script Hash
| Gavin Andresen
| Standard
| Final
|- style="background-color: #ffcfcf"
| [[bip-0017.mediawiki|17]]
| OP_CHECKHASHVERIFY (CHV)
| Luke Dashjr
| Withdrawn
| Draft
|-
| [[bip-0018.mediawiki|18]]
| hashScriptCheck
| Luke Dashjr
| Standard
| Draft
|-
| [[bip-0019.mediawiki|19]]
| M-of-N Standard Transactions (Low SigOp)
| Luke Dashjr
| Standard
| Draft
|- style="background-color: #ffcfcf"
| [[bip-0020.mediawiki|20]]
| URI Scheme
| Luke Dashjr
| Standard
| Replaced
|- style="background-color: #cfffcf"
| [[bip-0021.mediawiki|21]]
| URI Scheme
| Nils Schneider, Matt Corallo
| Standard
| Accepted
|- style="background-color: #cfffcf"
| [[bip-0022.mediawiki|22]]
| getblocktemplate - Fundamentals
| Luke Dashjr
| Standard
| Accepted
|- style="background-color: #cfffcf"
| [[bip-0023.mediawiki|23]]
| getblocktemplate - Pooled Mining
| Luke Dashjr
| Standard
| Accepted
|- style="background-color: #cfffcf"
| [[bip-0030.mediawiki|30]]
| Duplicate transactions
| Pieter Wuille
| Standard
| Final
|- style="background-color: #cfffcf"
| [[bip-0031.mediawiki|31]]
| Pong message
| Mike Hearn
| Standard
| Accepted
|- style="background-color: #cfffcf"
| [[bip-0032.mediawiki|32]]
| Hierarchical Deterministic Wallets
| Pieter Wuille
| Informational
| Accepted
|-
| [[bip-0033.mediawiki|33]]
| Stratized Nodes
| Amir Taaki
| Standard
| Draft
|- style="background-color: #cfffcf"
| [[bip-0034.mediawiki|34]]
| Block v2, Height in coinbase
| Gavin Andresen
| Standard
| Accepted
|- style="background-color: #cfffcf"
| [[bip-0035.mediawiki|35]]
| mempool message
| Jeff Garzik
| Standard
| Accepted
|-
| [[bip-0036.mediawiki|36]]
| Custom Services
| Stefan Thomas
| Standard
| Draft
|- style="background-color: #cfffcf"
| [[bip-0037.mediawiki|37]]
| Bloom filtering
| Mike Hearn and Matt Corallo
| Standard
| Accepted
|-
| [[bip-0038.mediawiki|38]]
| Passphrase-protected private key
| Mike Caldwell
| Standard
| Draft
|-
| [[bip-0039.mediawiki|39]]
| Mnemonic code for generating deterministic keys
| Slush
| Standard
| Draft
|-
| 40
| Stratum wire protocol
| Slush
| Standard
| BIP number allocated
|-
| 41
| Stratum mining protocol
| Slush
| Standard
| BIP number allocated
|-
| [[bip-0042.mediawiki|42]]
| A finite monetary supply for Bitcoin
| Pieter Wuille
| Standard
| Draft
|-
| [[bip-0043.mediawiki|43]]
| Purpose Field for Deterministic Wallets
| Slush
| Standard
| Draft
|-
| [[bip-0044.mediawiki|44]]
| Multi-Account Hierarchy for Deterministic Wallets
| Slush
| Standard
| Draft
|-
| [[bip-0045.mediawiki|45]]
| Structure for Deterministic P2SH Multisignature Wallets
| Manuel Araoz
| Standard
| Draft
|-
| [[bip-0050.mediawiki|50]]
| March 2013 Chain Fork Post-Mortem
| Gavin Andresen
| Informational
| Draft
<!-- 50 series reserved for a group of post-mortems -->
|-
| [[bip-0060.mediawiki|60]]
| Fixed Length "version" Message (Relay-Transactions Field)
| Amir Taaki
| Standard
| Draft
|-
| [[bip-0061.mediawiki|61]]
| "reject" P2P message
| Gavin Andresen
| Standard
| Final
|-
| [[bip-0062.mediawiki|62]]
| Dealing with malleability
| Pieter Wuille
| Standard
| Draft
|-
| 63
| Stealth Addresses
| Peter Todd
| Standard
| BIP number allocated
|-
| [[bip-0064.mediawiki|64]]
| getutxos message
| Mike Hearn
| Standard
| Draft
|-
| [[bip-0065.mediawiki|65]]
| OP_CHECKLOCKTIMEVERIFY
| Peter Todd
| Standard
| Draft
|-
| [[bip-0066.mediawiki|66]]
| Strict DER signatures
| Pieter Wuille
| Standard
| Draft
|-
| [[bip-0067.mediawiki|67]]
| Deterministic P2SH multi-signature addresses
| Thomas Kerin
| Standard
| Draft
|-
| [[bip-0068.mediawiki|68]]
| Consensus-enforced transaction replacement signalled via sequence numbers
| Mark Friedenbach
| Standard
| Draft
|-
| [[bip-0070.mediawiki|70]]
| Payment protocol
| Gavin Andresen
| Standard
| Final
|-
| [[bip-0071.mediawiki|71]]
| Payment protocol MIME types
| Gavin Andresen
| Standard
| Final
|-
| [[bip-0072.mediawiki|72]]
| Payment protocol URIs
| Gavin Andresen
| Standard
| Final
|-
| [[bip-0073.mediawiki|73]]
| Use "Accept" header with Payment Request URLs
| Stephen Pair
| Standard
| Draft
|-
| [[bip-0101.mediawiki|101]]
| Increase maximum block size
| Gavin Andresen
| Standard
| Draft
|-
<<<<<<< HEAD
| [[bip-0111.mediawiki|111]]
| NODE_BLOOM service bit
| Matt Corallo and Peter Todd
=======
| [[bip-0120.mediawiki|120]]
| Proof of Payment
| Kalle Rosenbaum
| Standard
| Draft
|-
| [[bip-0121.mediawiki|121]]
| Proof of Payment URI scheme
| Kalle Rosenbaum
>>>>>>> 3d1eb28f
| Standard
| Draft
|}

<!-- IMPORTANT!  See the instructions at the top of this page, do NOT JUST add BIPs here! --><|MERGE_RESOLUTION|>--- conflicted
+++ resolved
@@ -290,11 +290,12 @@
 | Standard
 | Draft
 |-
-<<<<<<< HEAD
 | [[bip-0111.mediawiki|111]]
 | NODE_BLOOM service bit
 | Matt Corallo and Peter Todd
-=======
+| Standard
+| Draft
+|-
 | [[bip-0120.mediawiki|120]]
 | Proof of Payment
 | Kalle Rosenbaum
@@ -304,7 +305,6 @@
 | [[bip-0121.mediawiki|121]]
 | Proof of Payment URI scheme
 | Kalle Rosenbaum
->>>>>>> 3d1eb28f
 | Standard
 | Draft
 |}
