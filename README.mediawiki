People wishing to submit BIPs, first should propose their idea or document to the [https://lists.linuxfoundation.org/mailman/listinfo/bitcoin-dev bitcoin-dev@lists.linuxfoundation.org] mailing list (do <em>not</em> assign a number - read <a href="bip-0002.mediawiki">BIP 2</a> for the full process). After discussion, please open a PR. After copy-editing and acceptance, it will be published here.

We are fairly liberal with approving BIPs, and try not to be too involved in decision making on behalf of the community. The exception is in very rare cases of dispute resolution when a decision is contentious and cannot be agreed upon. In those cases, the conservative option will always be preferred.

Having a BIP here does not make it a formally accepted standard until its status becomes Final or Active.

Those proposing changes should consider that ultimately consent may rest with the consensus of the Bitcoin users (see also: [https://en.bitcoin.it/wiki/Economic_majority economic majority]).

{| class="wikitable sortable" style="width: auto; text-align: center; font-size: smaller; table-layout: fixed;"
!Number
!Layer
!Title
!Owner
!Type
!Status
|- style="background-color: #ffcfcf"
| [[bip-0001.mediawiki|1]]
|
| BIP Purpose and Guidelines
| Amir Taaki
| Process
| Replaced
|- style="background-color: #cfffcf"
| [[bip-0002.mediawiki|2]]
|
| BIP process, revised
| Luke Dashjr
| Process
| Active
|-
| [[bip-0008.mediawiki|8]]
|
| Version bits with lock-in by height
| Shaolin Fry, Luke Dashjr
| Informational
| Draft
|- style="background-color: #cfffcf"
| [[bip-0009.mediawiki|9]]
|
| Version bits with timeout and delay
| Pieter Wuille, Peter Todd, Greg Maxwell, Rusty Russell
| Informational
| Final
|- style="background-color: #ffcfcf"
| [[bip-0010.mediawiki|10]]
| Applications
| Multi-Sig Transaction Distribution
| Alan Reiner
| Informational
| Withdrawn
|- style="background-color: #cfffcf"
| [[bip-0011.mediawiki|11]]
| Applications
| M-of-N Standard Transactions
| Gavin Andresen
| Standard
| Final
|- style="background-color: #ffcfcf"
| [[bip-0012.mediawiki|12]]
| Consensus (soft fork)
| OP_EVAL
| Gavin Andresen
| Standard
| Withdrawn
|- style="background-color: #cfffcf"
| [[bip-0013.mediawiki|13]]
| Applications
| Address Format for pay-to-script-hash
| Gavin Andresen
| Standard
| Final
|- style="background-color: #cfffcf"
| [[bip-0014.mediawiki|14]]
| Peer Services
| Protocol Version and User Agent
| Amir Taaki, Patrick Strateman
| Standard
| Final
|-
| [[bip-0015.mediawiki|15]]
| Applications
| Aliases
| Amir Taaki
| Standard
| Deferred
|- style="background-color: #cfffcf"
| [[bip-0016.mediawiki|16]]
| Consensus (soft fork)
| Pay to Script Hash
| Gavin Andresen
| Standard
| Final
|- style="background-color: #ffcfcf"
| [[bip-0017.mediawiki|17]]
| Consensus (soft fork)
| OP_CHECKHASHVERIFY (CHV)
| Luke Dashjr
| Standard
| Withdrawn
|- style="background-color: #ffffcf"
| [[bip-0018.mediawiki|18]]
| Consensus (soft fork)
| hashScriptCheck
| Luke Dashjr
| Standard
| Proposed
|- style="background-color: #ffcfcf"
| [[bip-0019.mediawiki|19]]
| Applications
| M-of-N Standard Transactions (Low SigOp)
| Luke Dashjr
| Standard
| Rejected
|- style="background-color: #ffcfcf"
| [[bip-0020.mediawiki|20]]
| Applications
| URI Scheme
| Luke Dashjr
| Standard
| Replaced
|- style="background-color: #cfffcf"
| [[bip-0021.mediawiki|21]]
| Applications
| URI Scheme
| Nils Schneider, Matt Corallo
| Standard
| Final
|- style="background-color: #cfffcf"
| [[bip-0022.mediawiki|22]]
| API/RPC
| getblocktemplate - Fundamentals
| Luke Dashjr
| Standard
| Final
|- style="background-color: #cfffcf"
| [[bip-0023.mediawiki|23]]
| API/RPC
| getblocktemplate - Pooled Mining
| Luke Dashjr
| Standard
| Final
|- style="background-color: #cfffcf"
| [[bip-0030.mediawiki|30]]
| Consensus (soft fork)
| Duplicate transactions
| Pieter Wuille
| Standard
| Final
|- style="background-color: #cfffcf"
| [[bip-0031.mediawiki|31]]
| Peer Services
| Pong message
| Mike Hearn
| Standard
| Final
|- style="background-color: #cfffcf"
| [[bip-0032.mediawiki|32]]
| Applications
| Hierarchical Deterministic Wallets
| Pieter Wuille
| Informational
| Final
|- style="background-color: #ffcfcf"
| [[bip-0033.mediawiki|33]]
| Peer Services
| Stratized Nodes
| Amir Taaki
| Standard
| Rejected
|- style="background-color: #cfffcf"
| [[bip-0034.mediawiki|34]]
| Consensus (soft fork)
| Block v2, Height in Coinbase
| Gavin Andresen
| Standard
| Final
|- style="background-color: #cfffcf"
| [[bip-0035.mediawiki|35]]
| Peer Services
| mempool message
| Jeff Garzik
| Standard
| Final
|- style="background-color: #ffcfcf"
| [[bip-0036.mediawiki|36]]
| Peer Services
| Custom Services
| Stefan Thomas
| Standard
| Rejected
|- style="background-color: #cfffcf"
| [[bip-0037.mediawiki|37]]
| Peer Services
| Connection Bloom filtering
| Mike Hearn, Matt Corallo
| Standard
| Final
|-
| [[bip-0038.mediawiki|38]]
| Applications
| Passphrase-protected private key
| Mike Caldwell, Aaron Voisine
| Standard
| Draft
|- style="background-color: #ffffcf"
| [[bip-0039.mediawiki|39]]
| Applications
| Mnemonic code for generating deterministic keys
| Marek Palatinus, Pavol Rusnak, Aaron Voisine, Sean Bowe
| Standard
| Proposed
|-
| 40
| API/RPC
| Stratum wire protocol
| Marek Palatinus
| Standard
| BIP number allocated
|-
| 41
| API/RPC
| Stratum mining protocol
| Marek Palatinus
| Standard
| BIP number allocated
|- style="background-color: #cfffcf"
| [[bip-0042.mediawiki|42]]
| Consensus (soft fork)
| A finite monetary supply for Bitcoin
| Pieter Wuille
| Standard
| Final
|- style="background-color: #cfffcf"
| [[bip-0043.mediawiki|43]]
| Applications
| Purpose Field for Deterministic Wallets
| Marek Palatinus, Pavol Rusnak
| Informational
| Final
|- style="background-color: #ffffcf"
| [[bip-0044.mediawiki|44]]
| Applications
| Multi-Account Hierarchy for Deterministic Wallets
| Marek Palatinus, Pavol Rusnak
| Standard
| Proposed
|- style="background-color: #ffffcf"
| [[bip-0045.mediawiki|45]]
| Applications
| Structure for Deterministic P2SH Multisignature Wallets
| Manuel Araoz, Ryan X. Charles, Matias Alejo Garcia
| Standard
| Proposed
|-
| [[bip-0047.mediawiki|47]]
| Applications
| Reusable Payment Codes for Hierarchical Deterministic Wallets
| Justus Ranvier
| Informational
| Draft
|- style="background-color: #cfffcf"
| [[bip-0049.mediawiki|49]]
| Applications
| Derivation scheme for P2WPKH-nested-in-P2SH based accounts
| Daniel Weigl
| Informational
| Final
|- style="background-color: #cfffcf"
| [[bip-0050.mediawiki|50]]
|
| March 2013 Chain Fork Post-Mortem
| Gavin Andresen
| Informational
| Final
<!-- 50 series reserved for a group of post-mortems -->
|-
| [[bip-0060.mediawiki|60]]
| Peer Services
| Fixed Length "version" Message (Relay-Transactions Field)
| Amir Taaki
| Standard
| Draft
|- style="background-color: #cfffcf"
| [[bip-0061.mediawiki|61]]
| Peer Services
| Reject P2P message
| Gavin Andresen
| Standard
| Final
|- style="background-color: #ffcfcf"
| [[bip-0062.mediawiki|62]]
| Consensus (soft fork)
| Dealing with malleability
| Pieter Wuille
| Standard
| Withdrawn
|-
| 63
| Applications
| Stealth Addresses
| Peter Todd
| Standard
| BIP number allocated
|- style="background-color: #ffcfcf"
| [[bip-0064.mediawiki|64]]
| Peer Services
| getutxo message
| Mike Hearn
| Standard
| Obsolete
|- style="background-color: #cfffcf"
| [[bip-0065.mediawiki|65]]
| Consensus (soft fork)
| OP_CHECKLOCKTIMEVERIFY
| Peter Todd
| Standard
| Final
|- style="background-color: #cfffcf"
| [[bip-0066.mediawiki|66]]
| Consensus (soft fork)
| Strict DER signatures
| Pieter Wuille
| Standard
| Final
|- style="background-color: #ffffcf"
| [[bip-0067.mediawiki|67]]
| Applications
| Deterministic Pay-to-script-hash multi-signature addresses through public key sorting
| Thomas Kerin, Jean-Pierre Rupp, Ruben de Vries
| Standard
| Proposed
|- style="background-color: #cfffcf"
| [[bip-0068.mediawiki|68]]
| Consensus (soft fork)
| Relative lock-time using consensus-enforced sequence numbers
| Mark Friedenbach, BtcDrak, Nicolas Dorier, kinoshitajona
| Standard
| Final
|- style="background-color: #ffffcf"
| [[bip-0069.mediawiki|69]]
| Applications
| Lexicographical Indexing of Transaction Inputs and Outputs
| Kristov Atlas
| Informational
| Proposed
|- style="background-color: #cfffcf"
| [[bip-0070.mediawiki|70]]
| Applications
| Payment Protocol
| Gavin Andresen, Mike Hearn
| Standard
| Final
|- style="background-color: #cfffcf"
| [[bip-0071.mediawiki|71]]
| Applications
| Payment Protocol MIME types
| Gavin Andresen
| Standard
| Final
|- style="background-color: #cfffcf"
| [[bip-0072.mediawiki|72]]
| Applications
| bitcoin: uri extensions for Payment Protocol
| Gavin Andresen
| Standard
| Final
|- style="background-color: #cfffcf"
| [[bip-0073.mediawiki|73]]
| Applications
| Use "Accept" header for response type negotiation with Payment Request URLs
| Stephen Pair
| Standard
| Final
|- style="background-color: #ffcfcf"
| [[bip-0074.mediawiki|74]]
| Applications
| Allow zero value OP_RETURN in Payment Protocol
| Toby Padilla
| Standard
| Rejected
|- style="background-color: #cfffcf"
| [[bip-0075.mediawiki|75]]
| Applications
| Out of Band Address Exchange using Payment Protocol Encryption
| Justin Newton, Matt David, Aaron Voisine, James MacWhyte
| Standard
| Final
|-
| [[bip-0078.mediawiki|78]]
| Applications
| A Simple Payjoin Proposal
| Nicolas Dorier
| Standard
| Draft
|- style="background-color: #ffcfcf"
| [[bip-0079.mediawiki|79]]
| Applications
| Bustapay :: a practical coinjoin protocol
| Ryan Havar
| Informational
| Replaced
|-
| [[bip-0080.mediawiki|80]]
|
| Hierarchy for Non-Colored Voting Pool Deterministic Multisig Wallets
| Justus Ranvier, Jimmy Song
| Informational
| Deferred
|-
| [[bip-0081.mediawiki|81]]
|
| Hierarchy for Colored Voting Pool Deterministic Multisig Wallets
| Justus Ranvier, Jimmy Song
| Informational
| Deferred
|- style="background-color: #ffcfcf"
| [[bip-0083.mediawiki|83]]
| Applications
| Dynamic Hierarchical Deterministic Key Trees
| Eric Lombrozo
| Standard
| Rejected
|-
| [[bip-0084.mediawiki|84]]
| Applications
| Derivation scheme for P2WPKH based accounts
| Pavol Rusnak
| Informational
| Draft
|-
| [[bip-0085.mediawiki|85]]
| Applications
| Deterministic Entropy From BIP32 Keychains
| Ethan Kosakovsky
| Informational
| Draft
|- style="background-color: #ffffcf"
<<<<<<< HEAD
| [[bip-0088.mediawiki|88]]
| Applications
| Hierarchical Deterministic Path Templates
| Dmitry Petukhov
| Informational
=======
| [[bip-0087.mediawiki|87]]
| Applications
| Hierarchy for Deterministic Multisig Wallets
| Robert Spigler
| Standard
>>>>>>> eb7ab7ab
| Proposed
|- style="background-color: #cfffcf"
| [[bip-0090.mediawiki|90]]
|
| Buried Deployments
| Suhas Daftuar
| Informational
| Final
|- style="background-color: #cfffcf"
| [[bip-0091.mediawiki|91]]
| Consensus (soft fork)
| Reduced threshold Segwit MASF
| James Hilliard
| Standard
| Final
|-
| [[bip-0098.mediawiki|98]]
| Consensus (soft fork)
| Fast Merkle Trees
| Mark Friedenbach, Kalle Alm, BtcDrak
| Standard
| Draft
|- style="background-color: #ffcfcf"
| [[bip-0099.mediawiki|99]]
|
| Motivation and deployment of consensus rule changes ([soft/hard]forks)
| Jorge Timón
| Informational
| Rejected
|- style="background-color: #ffcfcf"
| [[bip-0100.mediawiki|100]]
| Consensus (hard fork)
| Dynamic maximum block size by miner vote
| Jeff Garzik, Tom Harding, Dagur Valberg Johannsson
| Standard
| Rejected
|- style="background-color: #ffcfcf"
| [[bip-0101.mediawiki|101]]
| Consensus (hard fork)
| Increase maximum block size
| Gavin Andresen
| Standard
| Withdrawn
|- style="background-color: #ffcfcf"
| [[bip-0102.mediawiki|102]]
| Consensus (hard fork)
| Block size increase to 2MB
| Jeff Garzik
| Standard
| Rejected
|- style="background-color: #ffcfcf"
| [[bip-0103.mediawiki|103]]
| Consensus (hard fork)
| Block size following technological growth
| Pieter Wuille
| Standard
| Withdrawn
|- style="background-color: #ffcfcf"
| [[bip-0104.mediawiki|104]]
| Consensus (hard fork)
| 'Block75' - Max block size like difficulty
| t.khan
| Standard
| Rejected
|- style="background-color: #ffcfcf"
| [[bip-0105.mediawiki|105]]
| Consensus (hard fork)
| Consensus based block size retargeting algorithm
| BtcDrak
| Standard
| Rejected
|- style="background-color: #ffcfcf"
| [[bip-0106.mediawiki|106]]
| Consensus (hard fork)
| Dynamically Controlled Bitcoin Block Size Max Cap
| Upal Chakraborty
| Standard
| Rejected
|- style="background-color: #ffcfcf"
| [[bip-0107.mediawiki|107]]
| Consensus (hard fork)
| Dynamic limit on the block size
| Washington Y. Sanchez
| Standard
| Rejected
|- style="background-color: #ffcfcf"
| [[bip-0109.mediawiki|109]]
| Consensus (hard fork)
| Two million byte size limit with sigop and sighash limits
| Gavin Andresen
| Standard
| Rejected
|- style="background-color: #ffffcf"
| [[bip-0111.mediawiki|111]]
| Peer Services
| NODE_BLOOM service bit
| Matt Corallo, Peter Todd
| Standard
| Proposed
|- style="background-color: #cfffcf"
| [[bip-0112.mediawiki|112]]
| Consensus (soft fork)
| CHECKSEQUENCEVERIFY
| BtcDrak, Mark Friedenbach, Eric Lombrozo
| Standard
| Final
|- style="background-color: #cfffcf"
| [[bip-0113.mediawiki|113]]
| Consensus (soft fork)
| Median time-past as endpoint for lock-time calculations
| Thomas Kerin, Mark Friedenbach
| Standard
| Final
|- style="background-color: #ffcfcf"
| [[bip-0114.mediawiki|114]]
| Consensus (soft fork)
| Merkelized Abstract Syntax Tree
| Johnson Lau
| Standard
| Rejected
|- style="background-color: #ffcfcf"
| [[bip-0115.mediawiki|115]]
| Consensus (soft fork)
| Generic anti-replay protection using Script
| Luke Dashjr
| Standard
| Rejected
|-
| [[bip-0116.mediawiki|116]]
| Consensus (soft fork)
| MERKLEBRANCHVERIFY
| Mark Friedenbach, Kalle Alm, BtcDrak
| Standard
| Draft
|-
| [[bip-0117.mediawiki|117]]
| Consensus (soft fork)
| Tail Call Execution Semantics
| Mark Friedenbach, Kalle Alm, BtcDrak
| Standard
| Draft
|-
| [[bip-0118.mediawiki|118]]
| Consensus (soft fork)
| SIGHASH_NOINPUT
| Christian Decker
| Standard
| Draft
|-
| [[bip-0119.mediawiki|119]]
| Consensus (soft fork)
| CHECKTEMPLATEVERIFY
| Jeremy Rubin
| Standard
| Draft
|- style="background-color: #ffcfcf"
| [[bip-0120.mediawiki|120]]
| Applications
| Proof of Payment
| Kalle Rosenbaum
| Standard
| Withdrawn
|- style="background-color: #ffcfcf"
| [[bip-0121.mediawiki|121]]
| Applications
| Proof of Payment URI scheme
| Kalle Rosenbaum
| Standard
| Withdrawn
|-
| [[bip-0122.mediawiki|122]]
| Applications
| URI scheme for Blockchain references / exploration
| Marco Pontello
| Standard
| Draft
|- style="background-color: #cfffcf"
| [[bip-0123.mediawiki|123]]
|
| BIP Classification
| Eric Lombrozo
| Process
| Active
|- style="background-color: #ffcfcf"
| [[bip-0124.mediawiki|124]]
| Applications
| Hierarchical Deterministic Script Templates
| Eric Lombrozo, William Swanson
| Informational
| Rejected
|- style="background-color: #ffffcf"
| [[bip-0125.mediawiki|125]]
| Applications
| Opt-in Full Replace-by-Fee Signaling
| David A. Harding, Peter Todd
| Standard
| Proposed
|-
| [[bip-0126.mediawiki|126]]
|
| Best Practices for Heterogeneous Input Script Transactions
| Kristov Atlas
| Informational
| Draft
|-
| [[bip-0127.mediawiki|127]]
| Applications
| Simple Proof-of-Reserves Transactions
| Steven Roose
| Standard
| Draft
|- style="background-color: #ffffcf"
| [[bip-0129.mediawiki|129]]
| Applications
| Bitcoin Secure Multisig Setup (BSMS)
| Hugo Nguyen, Peter Gray, Marko Bencun, Aaron Chen, Rodolfo Novak
| Standard
| Proposed
|- style="background-color: #ffffcf"
| [[bip-0130.mediawiki|130]]
| Peer Services
| sendheaders message
| Suhas Daftuar
| Standard
| Proposed
|- style="background-color: #ffcfcf"
| [[bip-0131.mediawiki|131]]
| Consensus (hard fork)
| "Coalescing Transaction" Specification (wildcard inputs)
| Chris Priest
| Standard
| Rejected
|- style="background-color: #ffcfcf"
| [[bip-0132.mediawiki|132]]
|
| Committee-based BIP Acceptance Process
| Andy Chase
| Process
| Withdrawn
|-
| [[bip-0133.mediawiki|133]]
| Peer Services
| feefilter message
| Alex Morcos
| Standard
| Draft
|- style="background-color: #ffcfcf"
| [[bip-0134.mediawiki|134]]
| Consensus (hard fork)
| Flexible Transactions
| Tom Zander
| Standard
| Rejected
|- style="background-color: #ffcfcf"
| [[bip-0135.mediawiki|135]]
|
| Generalized version bits voting
| Sancho Panza
| Informational
| Rejected
|-
| [[bip-0136.mediawiki|136]]
| Applications
| Bech32 Encoded Tx Position References
| Велеслав, Jonas Schnelli, Daniel Pape
| Informational
| Draft
|- style="background-color: #cfffcf"
| [[bip-0137.mediawiki|137]]
| Applications
| Signatures of Messages using Private Keys
| Christopher Gilliard
| Standard
| Final
|- style="background-color: #ffcfcf"
| [[bip-0140.mediawiki|140]]
| Consensus (soft fork)
| Normalized TXID
| Christian Decker
| Standard
| Rejected
|- style="background-color: #cfffcf"
| [[bip-0141.mediawiki|141]]
| Consensus (soft fork)
| Segregated Witness (Consensus layer)
| Eric Lombrozo, Johnson Lau, Pieter Wuille
| Standard
| Final
|- style="background-color: #ffcfcf"
| [[bip-0142.mediawiki|142]]
| Applications
| Address Format for Segregated Witness
| Johnson Lau
| Standard
| Withdrawn
|- style="background-color: #cfffcf"
| [[bip-0143.mediawiki|143]]
| Consensus (soft fork)
| Transaction Signature Verification for Version 0 Witness Program
| Johnson Lau, Pieter Wuille
| Standard
| Final
|- style="background-color: #cfffcf"
| [[bip-0144.mediawiki|144]]
| Peer Services
| Segregated Witness (Peer Services)
| Eric Lombrozo, Pieter Wuille
| Standard
| Final
|- style="background-color: #cfffcf"
| [[bip-0145.mediawiki|145]]
| API/RPC
| getblocktemplate Updates for Segregated Witness
| Luke Dashjr
| Standard
| Final
|- style="background-color: #ffcfcf"
| [[bip-0146.mediawiki|146]]
| Consensus (soft fork)
| Dealing with signature encoding malleability
| Johnson Lau, Pieter Wuille
| Standard
| Withdrawn
|- style="background-color: #cfffcf"
| [[bip-0147.mediawiki|147]]
| Consensus (soft fork)
| Dealing with dummy stack element malleability
| Johnson Lau
| Standard
| Final
|- style="background-color: #cfffcf"
| [[bip-0148.mediawiki|148]]
| Consensus (soft fork)
| Mandatory activation of segwit deployment
| Shaolin Fry
| Standard
| Final
|- style="background-color: #ffcfcf"
| [[bip-0149.mediawiki|149]]
| Consensus (soft fork)
| Segregated Witness (second deployment)
| Shaolin Fry
| Standard
| Withdrawn
|-
| [[bip-0150.mediawiki|150]]
| Peer Services
| Peer Authentication
| Jonas Schnelli
| Standard
| Draft
|- style="background-color: #ffcfcf"
| [[bip-0151.mediawiki|151]]
| Peer Services
| Peer-to-Peer Communication Encryption
| Jonas Schnelli
| Standard
| Withdrawn
|- style="background-color: #cfffcf"
| [[bip-0152.mediawiki|152]]
| Peer Services
| Compact Block Relay
| Matt Corallo
| Standard
| Final
|- style="background-color: #ffcfcf"
| [[bip-0154.mediawiki|154]]
| Peer Services
| Rate Limiting via peer specified challenges
| Karl-Johan Alm
| Standard
| Withdrawn
|-
| [[bip-0155.mediawiki|155]]
| Peer Services
| addrv2 message
| Wladimir J. van der Laan
| Standard
| Draft
|- style="background-color: #ffcfcf"
| [[bip-0156.mediawiki|156]]
| Peer Services
| Dandelion - Privacy Enhancing Routing
| Brad Denby, Andrew Miller, Giulia Fanti, Surya Bakshi, Shaileshh Bojja Venkatakrishnan, Pramod Viswanath
| Standard
| Rejected
|-
| [[bip-0157.mediawiki|157]]
| Peer Services
| Client Side Block Filtering
| Olaoluwa Osuntokun, Alex Akselrod, Jim Posen
| Standard
| Draft
|-
| [[bip-0158.mediawiki|158]]
| Peer Services
| Compact Block Filters for Light Clients
| Olaoluwa Osuntokun, Alex Akselrod
| Standard
| Draft
|-
| [[bip-0159.mediawiki|159]]
| Peer Services
| NODE_NETWORK_LIMITED service bit
| Jonas Schnelli
| Standard
| Draft
|- style="background-color: #ffcfcf"
| [[bip-0171.mediawiki|171]]
| Applications
| Currency/exchange rate information API
| Luke Dashjr
| Standard
| Rejected
|- style="background-color: #cfffcf"
| [[bip-0173.mediawiki|173]]
| Applications
| Base32 address format for native v0-16 witness outputs
| Pieter Wuille, Greg Maxwell
| Informational
| Final
|- style="background-color: #cfffcf"
| [[bip-0174.mediawiki|174]]
| Applications
| Partially Signed Bitcoin Transaction Format
| Andrew Chow
| Standard
| Final
|- style="background-color: #ffcfcf"
| [[bip-0175.mediawiki|175]]
| Applications
| Pay to Contract Protocol
| Omar Shibli, Nicholas Gregory
| Informational
| Rejected
|-
| [[bip-0176.mediawiki|176]]
|
| Bits Denomination
| Jimmy Song
| Informational
| Draft
|-
| [[bip-0178.mediawiki|178]]
| Applications
| Version Extended WIF
| Karl-Johan Alm
| Standard
| Draft
|-
| [[bip-0179.mediawiki|179]]
|
| Name for payment recipient identifiers
| Emil Engler, MarcoFalke, Luke Dashjr
| Informational
| Draft
|- style="background-color: #ffcfcf"
| [[bip-0180.mediawiki|180]]
| Peer Services
| Block size/weight fraud proof
| Luke Dashjr
| Standard
| Rejected
|-
| [[bip-0197.mediawiki|197]]
| Applications
| Hashed Time-Locked Collateral Contract
| Matthew Black, Tony Cai
| Standard
| Draft
|-
| [[bip-0199.mediawiki|199]]
| Applications
| Hashed Time-Locked Contract transactions
| Sean Bowe, Daira Hopwood
| Standard
| Draft
|-
| [[bip-0300.mediawiki|300]]
| Consensus (soft fork)
| Hashrate Escrows (Consensus layer)
| Paul Sztorc, CryptAxe
| Standard
| Draft
|-
| [[bip-0301.mediawiki|301]]
| Consensus (soft fork)
| Blind Merged Mining (Consensus layer)
| Paul Sztorc, CryptAxe
| Standard
| Draft
|-
| [[bip-0310.mediawiki|310]]
| Applications
| Stratum protocol extensions
| Pavel Moravec, Jan Čapek
| Informational
| Draft
|-
| [[bip-0320.mediawiki|320]]
|
| nVersion bits for general purpose use
| BtcDrak
| Standard
| Draft
|-
| [[bip-0322.mediawiki|322]]
| Applications
| Generic Signed Message Format
| Karl-Johan Alm
| Standard
| Draft
|- style="background-color: #ffffcf"
| [[bip-0325.mediawiki|325]]
| Applications
| Signet
| Karl-Johan Alm, Anthony Towns
| Standard
| Proposed
|-
| [[bip-0330.mediawiki|330]]
| Peer Services
| Transaction announcements reconciliation
| Gleb Naumenko, Pieter Wuille
| Standard
| Draft
|-
| [[bip-0338.mediawiki|338]]
| Peer Services
| Disable transaction relay message
| Suhas Daftuar
| Standard
| Draft
|-
| [[bip-0339.mediawiki|339]]
| Peer Services
| WTXID-based transaction relay
| Suhas Daftuar
| Standard
| Draft
|-
| [[bip-0340.mediawiki|340]]
|
| Schnorr Signatures for secp256k1
| Pieter Wuille, Jonas Nick, Tim Ruffing
| Standard
| Draft
|-
| [[bip-0341.mediawiki|341]]
| Consensus (soft fork)
| Taproot: SegWit version 1 spending rules
| Pieter Wuille, Jonas Nick, Anthony Towns
| Standard
| Draft
|-
| [[bip-0342.mediawiki|342]]
| Consensus (soft fork)
| Validation of Taproot Scripts
| Pieter Wuille, Jonas Nick, Anthony Towns
| Standard
| Draft
|-
| [[bip-0350.mediawiki|350]]
| Applications
| Bech32m format for v1+ witness addresses
| Pieter Wuille
| Standard
| Draft
|-
| [[bip-0370.mediawiki|370]]
| Applications
| PSBT Version 2
| Andrew Chow
| Standard
| Draft
|}

<!-- IMPORTANT!  See the instructions at the top of this page, do NOT JUST add BIPs here! --><|MERGE_RESOLUTION|>--- conflicted
+++ resolved
@@ -435,19 +435,18 @@
 | Informational
 | Draft
 |- style="background-color: #ffffcf"
-<<<<<<< HEAD
+| [[bip-0087.mediawiki|87]]
+| Applications
+| Hierarchy for Deterministic Multisig Wallets
+| Robert Spigler
+| Standard
+| Proposed
+|- style="background-color: #ffffcf"
 | [[bip-0088.mediawiki|88]]
 | Applications
 | Hierarchical Deterministic Path Templates
 | Dmitry Petukhov
 | Informational
-=======
-| [[bip-0087.mediawiki|87]]
-| Applications
-| Hierarchy for Deterministic Multisig Wallets
-| Robert Spigler
-| Standard
->>>>>>> eb7ab7ab
 | Proposed
 |- style="background-color: #cfffcf"
 | [[bip-0090.mediawiki|90]]
