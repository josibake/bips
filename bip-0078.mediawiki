<pre>
  BIP: 78
  Layer: Applications
  Title: A Simple Payjoin Proposal
  Author: Nicolas Dorier <nicolas.dorier@gmail.com>
  Replaces: 79
  Comments-Summary: No comments yet.
  Comments-URI: https://github.com/bitcoin/bips/wiki/Comments:BIP-0078
  Status: Draft
  Type: Standards Track
  Created: 2019-05-01
  License: BSD-2-Clause
</pre>

==Introduction==

===Abstract===

This document proposes a protocol for two parties
to negotiate a coinjoin transaction during a payment between them.

===Copyright===

This BIP is licensed under the 2-clause BSD license.

===Motivation===

When two parties (later referred to as sender and receiver) want to transact,
most of the time, the sender creates a transaction spending their own Unspent Transaction Outputs (UTXOs), signs
it and broadcasts it on the network.

This simple model gave birth to several heuristics impacting the privacy of the parties and of the network as a whole.

* Common input ownership heuristic: In most transactions, all the inputs belong to the same party.
* Change identification from scriptPubKey type: If all inputs are spending UTXOs of a certain scriptPubKey type, then the change output is likely to have the same scriptPubKey type, too.
* Change identification from round amount: If an output in the transaction has a round amount, it is likely an output belonging to the receiver.

We will designate these three heuristics as <code>common-input</code>, <code>change-scriptpubkey</code>, <code>change-round-amount</code>.

The problems we aim to solve are:
* For the receiver, there is a missed opportunity to consolidate their own UTXOs or making payment in the sender's transaction.
* For the sender, there are privacy leaks regarding their wallet that happen when someone applies the heuristics detailed above to their transaction.

Our proposal gives an opportunity for the receiver to consolidate their UTXOs while also batching their own payments, without creating a new transaction. (Saving fees in the process)
For the sender, it allows them to invalidate the three heuristics above. With the receiver's involvement, the heuristics can even be poisoned. (ie, using the heuristics to intentionally mislead blockchain analysis)

Note that the existence of this proposal is also improving the privacy of parties who are not using it by making the three heuristics unreliable to the network as a whole.

=== Relation to BIP79 (Bustapay) ===

Another implementation proposal has been written: [[https://github.com/bitcoin/bips/blob/master/bip-0079.mediawiki|BIP79 Bustapay]].

We decided to deviate from it for several reasons:
* It was not using PSBT, so if the receiver wanted to bump the fee, they would need the full UTXO set.
* Inability to change the payment output to match scriptPubKey type.
* Lack of basic versioning negotiation if the protocol evolves.
* No standardization of error condition for proper feedback to the sender.

Other than that, our proposal is very similar.

==Specification==

===Protocol===

In a payjoin payment, the following steps happen:

* The receiver of the payment, presents a [[bip-0021.mediawiki|BIP 21 URI]] to the sender with a parameter <code>pj=</code> describing a payjoin endpoint.
* The sender creates a signed, finalized PSBT with witness UTXO or previous transactions of the inputs. We call this PSBT the <code>original</code>.
* The receiver replies back with a signed PSBT containing his own signed inputs/outputs and those of the sender. We call this PSBT <code>Payjoin proposal</code>.
* The sender verifies the proposal, re-signs his inputs and broadcasts the transaction to the Bitcoin network. We call this transaction <code>Payjoin transaction</code>.
<pre>
+----------+                        +--------+         +-----------------+
| Receiver |                        | Sender |         | Bitcoin Network |
+----+-----+                        +---+----+         +-------+---------+
     |       +-----------------+        |                      |
     +-------+ BIP21 with ?pj= +------->+                      |
     |       +-----------------+        |                      |
     |                                  |                      |
     |        +---------------+         |                      |
     +<-------+ Original PSBT +---------+                      |
     |        +---------------+         |                      |
     |                                  |                      |
     |       +------------------+       |                      |
     |       | Payjoin Proposal |       |                      |
     +-------+      PSBT        +------>+                      |
     |       +------------------+       |                      |
     |                                  |   +--------------+   |
     |                                  |---+ Payjoin      |   |
     |                                  |   | transaction  +-->+
     |                                  |   +--------------+   |
     +                                  +                      +
</pre>
The original PSBT is sent in the HTTP POST request body, base64 serialized, with <code>text/plain</code> in the <code>Content-Type</code> HTTP header and <code>Content-Length</code> set correctly.
The payjoin proposal PSBT is sent in the HTTP response body, base64 serialized with HTTP code 200.

To ensure compatibility with web-wallets and browser-based-tools, all responses (including errors) must contain the HTTP header <code>Access-Control-Allow-Origin: *</code>.

The sender must ensure that the URL refers to a scheme or protocol using authenticated encryption, for example TLS with certificate validation, or a .onion link to a hidden service whose public key identifier has already been communicated via a TLS connection. Senders SHOULD NOT accept a URL representing an unencrypted or unauthenticated connection.

The original PSBT MUST:
* Have all the <code>witnessUTXO</code> or <code>nonWitnessUTXO</code> information filled in.
* Be finalized.
* Not include fields unneeded for the receiver such as global xpubs or keypath information.
* Be broadcastable.

The original PSBT MAY:
* Have outputs unrelated to the payment for batching purpose.

The payjoin proposal MUST:
* Use all the inputs from the original PSBT.
* Use all the outputs which do not belong to the receiver from the original PSBT.
* Only finalize the inputs added by the receiver. (Referred later as <code>additional inputs</code>)
* Only fill the <code>witnessUTXO</code> or <code>nonWitnessUTXO</code> for the additional inputs.

The payjoin proposal MAY:
* Add, remove or modify the outputs belonging to the receiver.

The payjoin proposal MUST NOT:
* Shuffle the order of inputs or outputs, the additional outputs or additional inputs must be inserted at a random index.
* Decrease the absolute fee of the original transaction.

===BIP21 payjoin parameters===

This proposal is defining the following new [[bip-0021.mediawiki|BIP 21 URI]] parameters:
* <code>pj=</code>: Represents an http(s) endpoint which the sender can POST the original PSBT.
* <code>pjos=0</code>: Signal to the sender that they MUST disallow [[#output-substitution|payment output substitution]]. (See [[#unsecured-payjoin|Unsecured payjoin server]])

===<span id="optional-params"></span>Optional parameters===

When the payjoin sender posts the original PSBT to the receiver, he can optionally specify the following HTTP query string parameters:

* <code>v=</code>, the version number of the payjoin protocol that the sender is using. The current version is <code>1</code>.

This can be used in the future so the receiver can reject a payjoin if the sender is using a version which is not supported via an error HTTP 400, <code>version-unsupported</code>.
If not specified, the receiver will assume the sender is <code>v=1</code>.

If the receiver does not support the version of the sender, they should send an error with the list of supported versions:
<pre>
{
    "errorCode": "version-unsupported",
    "supported" : [ 2, 3, 4 ],
    "message": "The version is not supported anymore"
}
</pre>

* <code>additionalfeeoutputindex=</code>, if the sender is willing to pay for increased fee, this indicate output can have its value subtracted to pay for it.

If the <code>additionalfeeoutputindex</code> is out of bounds or pointing to the payment output meant for the receiver, the receiver should ignore the parameter. See [[#fee-output|fee output]] for more information.

* <code>maxadditionalfeecontribution=</code>, if the sender is willing to pay for increased fee, an integer defining the maximum amount in satoshis that the sender is willing to contribute towards fees for the additional inputs. <code>maxadditionalfeecontribution</code> must be ignored if set to less than zero.  See [[#fee-output|fee output]] for more information.

Note that both <code>maxadditionalfeecontribution=</code> and <code>additionalfeeoutputindex=</code> must be specified and valid for the receiver to be allowed to decrease an output belonging to the sender.
This fee contribution can't be used to pay for anything else than additional input's weight.

* <code>minfeerate=</code>, a decimal in satoshi per vbyte that the sender can use to constraint the receiver to not drop the minimum fee rate too much.

* <code>disableoutputsubstitution=</code>, a boolean indicating if the sender forbids the receiver to substitute the receiver's output, see [[#output-substitution|payment output substitution]]. (default to <code>false</code>)

===Receiver's well known errors===

If for some reason the receiver is unable to create a payjoin proposal, it will reply with a HTTP code different than 200.
The receiver is not constrained to specific set of errors, some are specified in this proposal.

The errors have the following format:
<pre>
{
    "errorCode": "leaking-data",
    "message": "Key path information or GlobalXPubs should not be included in the original PSBT."
}
</pre>

The well-known error codes are:
{| class="wikitable"
!Error code
!Meaning
|-
|unavailable
|The payjoin endpoint is not available for now.
|-
|not-enough-money
|The receiver added some inputs but could not bump the fee of the payjoin proposal.
|-
|version-unsupported
|This version of payjoin is not supported.
|-
|original-psbt-rejected
|The receiver rejected the original PSBT.
|}

The receiver is allowed to return implementation-specific errors which may assist the sender to diagnose any issue.

However, it is important that error codes that are not well-known and that the message do not appear on the sender's software user interface.
Such error codes or messages could be used maliciously to phish a non-technical user.
Instead those errors or messages can only appear in debug logs.

It is advised to hard code the description of the well known error codes into the sender's software.

===<span id="fee-output"></span>Fee output===

In some situation, the sender might want to pay some additional fee in the payjoin proposal.
If such is the case, the sender must use both [[#optional-params|optional parameters]] <code>additionalfeeoutputindex=</code> and <code>maxadditionalfeecontribution=</code> to indicate which output and how much the receiver can subtract fee.

There is several cases where a fee output is useful:

* The sender's original transaction's fee rate is at the minimum accepted by the network, aka <code>minimum relay transaction fee rate</code>, which is typically 1 satoshi per vbyte.

In such case, the receiver will need to increase the fee of the transaction after adding his own inputs to not drop below the minimum relay transaction fee rate.

* The sender's wallet software is using round fee rate.

If the sender's fee rate is always round, then a blockchain analyst can easily spot the transactions of the sender involving payjoin by checking if, when removing a single input to the suspected payjoin transaction, the resulting fee rate is round.
To prevent this, the sender can agree to pay more fee so the receiver make sure that the payjoin transaction fee is also round.

* The sender's transaction is time sensitive.

When a sender picks a specific fee rate, the sender expects the transaction to be confirmed after a specific amount of time. But if the receiver adds an input without bumping the fee of the transaction, the payjoin transaction fee rate will be lower, and thus, longer to confirm.

Our recommendation for <code>maxadditionalfeecontribution=</code> is <code>originalPSBTFeeRate * vsize(sender_input_type)</code>.

{| class="wikitable"
!sender_input_type
!vsize(sender_input_type)
|-
|P2WPKH
|68
|-
|P2PKH
|148
|-
|P2SH-P2WPKH
|91
|-
|P2TR
|58
|}



===Receiver's original PSBT checklist===

The receiver needs to do some check on the original PSBT before proceeding:

* Non-interactive receivers (like a payment processor) need to check that the original PSBT is broadcastable. <code>*</code>
* If the sender included inputs in the original PSBT owned by the receiver, the receiver must either return error <code>original-psbt-rejected</code> or make sure they do not sign those inputs in the payjoin proposal.
* If the sender's inputs are all from the same scriptPubKey type, the receiver must match the same type. If the receiver can't match the type, they must return error <code>unavailable</code>.
* Make sure that the inputs included in the original transaction have never been seen before.
** This prevents [[#probing-attack|probing attacks]].
** This prevents reentrant payjoin, where a sender attempts to use payjoin transaction as a new original transaction for a new payjoin.

<code>*</code>: Interactive receivers are not required to validate the original PSBT because they are not exposed to [[#probing-attack|probing attacks]].

===Sender's payjoin proposal checklist===

The sender should check the payjoin proposal before signing it to prevent a malicious receiver from stealing money.

* Verify that the absolute fee of the payjoin proposal is equals or higher than the original PSBT.
* If the receiver's BIP21 signalled <code>pjos=0</code>, disable payment output substitution.
* Verify that the transaction version, and the nLockTime are unchanged.
* Check that the sender's inputs' sequence numbers are unchanged.
* For each input in the proposal:
** Verify that no keypaths are in the PSBT input
** Verify that no partial signature has been filled
** If it is one of the sender's inputs:
*** Verify that input's sequence is unchanged.
*** Verify the PSBT input is not finalized
<<<<<<< HEAD
** If it is one of the receiver's input
=======
*** Verify that <code>non_witness_utxo</code> and <code>witness_utxo</code> are not specified.
** If it is one of the receiver's inputs:
>>>>>>> a0677935
*** Verify the PSBT input is finalized
*** Verify that <code>non_witness_utxo</code> or <code>witness_utxo</code> are filled in.
** Verify that the payjoin proposal inputs all specify the same sequence value.
** Verify that the payjoin proposal did not introduce mixed input's type.
** Verify that all of sender's inputs from the original PSBT are in the proposal.
* For each output in the proposal:
** Verify that no keypaths are in the PSBT output
** If the output is the [[#fee-output|fee output]]:
*** The amount that was subtracted from the output's value is less than or equal to <code>maxadditionalfeecontribution</code>. Let's call this amount <code>actual contribution</code>.
*** Make sure the actual contribution is only going towards fees: The <code>actual contribution</code> is less than or equals to the difference of absolute fee between the payjoin proposal and the original PSBT.
*** Make sure the actual contribution is only paying for fees incurred by additional inputs: <code>actual contribution</code> is less than or equal to <code>originalPSBTFeeRate * vsize(sender_input_type) * (count(payjoin_proposal_inputs) - count(original_psbt_inputs))</code>. (see [[#fee-output|Fee output]] section)
** If the output is the payment output and payment output substitution is allowed,
*** Do not make any check
** Else
*** Make sure the output's value did not decrease.
** Verify that all sender's outputs (ie, all outputs except the output actually paid to the receiver) from the original PSBT are in the proposal.
* Once the proposal is signed, if <code>minfeerate</code> was specified, check that the fee rate of the payjoin transaction is not less than this value.

The sender must be careful to only sign the inputs that were present in the original PSBT and nothing else.

Note:
* The sender must allow the receiver to add/remove or modify the receiver's own outputs. (if payment output substitution is disabled, the receiver's outputs must not be removed or decreased in value)
* The sender should allow the receiver to not add any inputs. This is useful for the receiver to change the payment output scriptPubKey type.
* If the receiver added no inputs, the sender's wallet implementation should accept the payjoin proposal, but not mark the transaction as an actual payjoin in the user interface.

Our method of checking the fee allows the receiver and the sender to batch payments in the payjoin transaction.
It also allows the receiver to pay the fee for batching adding his own outputs.

==Rationale==

There is several consequences of our proposal:

* The receiver can bump the fee of the original transaction.
* The receiver can modify the outputs of the original PSBT.
* The sender must provide the UTXO information (Witness or previous transaction) in the PSBT.

===Respecting the minimum relay fee policy===

To be properly relayed, a Bitcoin transaction needs to pay at least 1 satoshi per virtual byte.
When blocks are not full, the original transaction might already at the minimum relay fee rate (currently 1 satoshi per virtual byte), so if the receiver adds their own input, they need to make sure the fee is increased such that the rate does not drop below the minimum relay fee rate.
In such case, the sender must set both <code>maxadditionalfeecontribution=</code> and <code>additionalfeeoutputindex=</code>.

See the [[#fee-output|Fee output]] section for more information.

We also recommend the sender to set <code>minfeerate=</code>, as the sender's node policy might be different from the receiver's policy.

===Defeating heuristics based on the fee calculation===

Most wallets are creating a round fee rate (like 2 sat/b).
If the payjoin transaction's fee was not increased by the added size, then those payjoin transactions could easily be identifiable on the blockchain.

Not only would those transactions stand out by not having a round fee (like 1.87 sat/b), but any suspicion of payjoin could be confirmed by checking if removing one input would create a round fee rate.
In such case, the sender must set both <code>maxadditionalfeecontribution=</code> and <code>additionalfeeoutputindex=</code>.

The recommended value <code>maxadditionalfeecontribution=</code> is explained in the [[#fee-output|Fee output]] section.
We also recommend the sender to set <code>minfeerate=</code>, as the sender's node policy might be different from the receiver's policy.

===Receiver does not need to be a full node===

Because the receiver needs to bump the fee to keep the same fee rate as the original PSBT, it needs the input's UTXO information to know what is the original fee rate. Without PSBT, light wallets like Wasabi Wallet would not be able to receive a payjoin transaction.

The validation (policy and consensus) of the original transaction is optional: a receiver without a full node can decide to create the payjoin transaction and automatically broadcast the original transaction after a timeout of 1 minute, and only verify that it has been propagated in the network.

However, non-interactive receivers (like a payment processor) need to verify the transaction to prevent UTXO probing attacks.

This is not a concern for interactive receivers like Wasabi Wallet, because those receivers can just limit the number of original PSBT proposals of a specific address to one. With such wallets, the attacker has no way to generate new deposit addresses to probe the UTXOs.

===<span id="spare-change"></span>Spare change donation===

Small change inside wallets are detrimental to privacy. Mixers like Wasabi wallet, because of its protocol, eventually generate such [[https://docs.wasabiwallet.io/using-wasabi/ChangeCoins.html#first-round-coinjoin-change|small change]].

A common way to protect your privacy is to donate those spare changes, to deposit them in an exchange or on your favorite merchant's store account. Those kind of transactions can easily be spotted on the blockchain: There is only one output.

However, if you donate via payjoin, it will look like a normal transaction.

On top of this the receiver can poison analysis by randomly faking a round amount of satoshi for the additional output.

===<span id="output-substitution"></span>Payment output substitution===

Unless disallowed by the sender explicitly via <code>disableoutputsubstitution=true</code> or by the BIP21 URL via the query parameter <code>pjos=0</code>, the receiver is free to decrease the amount, remove, or change the scriptPubKey output paying to himself.
Note that if payment output substitution is disallowed, the reveiver can still increase the amount of the output. (See [[#reference-impl|the reference implementation]])

For example, if the sender's scriptPubKey type is P2WPKH while the receiver's payment output in the original PSBT is P2SH, then the receiver can substitute the payment output to be P2WPKH to match the sender's scriptPubKey type.

===<span id="unsecured-payjoin"></span>Unsecured payjoin server===

A receiver might run the payment server (generating the BIP21 invoice) on a different server than the payjoin server, which could be less trusted than the payment server.

In such case, the payment server can signal to the sender, via the BIP21 parameter <code>pjos=0</code>, that they MUST disallow [[#output-substitution|payment output substitution]].
A compromised payjoin server could steal the hot wallet outputs of the receiver, but would not be able to re-route payment to himself.

===Impacted heuristics===

Our proposal of payjoin breaks the following blockchain heuristics:

* Common inputs heuristics.

Because payjoin is mixing the inputs of the sender and receiver, this heuristic becomes unreliable.

* Change identification from scriptPubKey type heuristics

When Alice pays Bob, if Alice is using P2SH but Bob's deposit address is P2WPKH, the heuristic would assume that the P2SH output is the change address of Alice.
This is now however a broken assumption, as the payjoin receiver has the freedom to mislead analytics by purposefully changing the invoice's address in the payjoin transaction.

See [[#output-substitution|payment output substitution]].

* Change identification from round change amount

If Alice pays Bob, she might be tempted to pay him a round amount, like <code>1.23000000 BTC</code>. When this happens, blockchain analysis often identifies the output without the round amount as the change of the transaction.

For this reason, during a [[#spare-change|spare change]] case, the receiver may add an output with a rounded amount randomly.

==Attack vectors==

===<span id="probing-attack"></span>On the receiver side: UTXO probing attack===

When the receiver creates a payjoin proposal, they expose one or more inputs belonging to them.

An attacker could create multiple original transactions in order to learn the UTXOs of the receiver, while not broadcasting the payjoin proposal.

While we cannot prevent this type of attack entirely, we implemented the following mitigations:

* When the receiver detects an original transaction being broadcast, or if the receiver detects that the original transaction has been double spent, then they will reuse the UTXO that was exposed for the next payjoin.
* While the exposed UTXO will be reused in priority to not leak other UTXOs, there is no strong guarantee about it. This prevents the attacker from detecting with certainty the next payjoin of the merchant to another peer.

Note that probing attacks are only a problem for automated payment systems such as BTCPay Server. End-user wallets with payjoin capabilities are not affected, as the attacker can't create multiple invoices to force the receiver to expose their UTXOs.

===On the sender side: Double payment risk for hardware wallets===

For a successful payjoin to happen, the sender needs to sign two transactions double spending each other: The original transaction and the payjoin proposal.

The sender's software wallet can verify that the payjoin proposal is legitimate by the sender's checklist.

However, a hardware wallet can't verify that this is indeed the case. This means that the security guarantee of the hardware wallet is decreased. If the sender's software is compromised, the hardware wallet would sign two valid transactions, thus sending two payments.

Without payjoin, the maximum amount of money that could be lost by a compromised software is equal to one payment (via [[#output-substitution|payment output substitution]]).
Note that the sender can disallow [[#output-substitution|payment output substitution]] by using the optional parameter <code>disableoutputsubstitution=true</code>.

With payjoin, the maximum amount of money that can be lost is equal to two payments.

==<span id="reference-impl"></span>Reference sender's implementation==

Here is pseudo code of a sender implementation.
<code>RequestPayjoin</code> takes the BIP21 URI of the payment, the wallet and the <code>signedPSBT</code>.

The <code>signedPSBT</code> represents a PSBT which has been fully signed, but not yet finalized.
We then prepare <code>originalPSBT</code> from the <code>signedPSBT</code> via the <code>CreateOriginalPSBT</code> function and get back the <code>proposal</code>.

While we verify the <code>proposal</code>, we also import into it information about our own inputs and outputs from the <code>signedPSBT</code>.
At the end of this <code>RequestPayjoin</code>, the proposal is verified and ready to be signed.

We logged the different PSBT involved, and show the result in our [[#test-vectors|test vectors]].
<pre>
public async Task<PSBT> RequestPayjoin(
    BIP21Uri bip21,
    Wallet wallet,
    PSBT signedPSBT,
    PayjoinClientParameters optionalParameters)
{
    Log("Unfinalized signed PSBT" + signedPSBT);
    // Extracting the pj link.
    var endpoint = bip21.ExtractPayjointEndpoint();
    if (signedPSBT.IsAllFinalized())
        throw new InvalidOperationException("The original PSBT should not be finalized.");
    ScriptPubKeyType inputScriptType = wallet.ScriptPubKeyType();
    PSBTOutput feePSBTOutput = null;

    bool allowOutputSubstitution = !optionalParameters.DisableOutputSubstitution;
    if (bip21.Parameters.Contains("pjos") && bip21.Parameters["pjos"] == "0")
        allowOutputSubstitution = false;

    if (optionalParameters.AdditionalFeeOutputIndex != null && optionalParameters.MaxAdditionalFeeContribution != null)
        feePSBTOutput = signedPSBT.Outputs[optionalParameters.AdditionalFeeOutputIndex];
    Script paymentScriptPubKey = bip21.Address == null ? null : bip21.Address.ScriptPubKey;
    decimal originalFee = signedPSBT.GetFee();
    PSBT originalPSBT = CreateOriginalPSBT(signedPSBT);
    Transaction originalGlobalTx = signedPSBT.GetGlobalTransaction();
    TxOut feeOutput = feePSBTOutput == null ? null : originalGlobalTx.Outputs[feePSBTOutput.Index];
    var originalInputs = new Queue<(TxIn OriginalTxIn, PSBTInput SignedPSBTInput)>();
    for (int i = 0; i < originalGlobalTx.Inputs.Count; i++)
    {
        originalInputs.Enqueue((originalGlobalTx.Inputs[i], signedPSBT.Inputs[i]));
    }
    var originalOutputs = new Queue<(TxOut OriginalTxOut, PSBTOutput SignedPSBTOutput)>();
    for (int i = 0; i < originalGlobalTx.Outputs.Count; i++)
    {
      originalOutputs.Enqueue((originalGlobalTx.Outputs[i], signedPSBT.Outputs[i]));
    }
    // Add the client side query string parameters
    endpoint = ApplyOptionalParameters(endpoint, optionalParameters);
    Log("original PSBT" + originalPSBT);
    PSBT proposal = await SendOriginalTransaction(endpoint, originalPSBT, cancellationToken);
    Log("payjoin proposal" + proposal);
    // Checking that the PSBT of the receiver is clean
    if (proposal.GlobalXPubs.Any())
    {
        throw new PayjoinSenderException("GlobalXPubs should not be included in the receiver's PSBT");
    }
    ////////////

    if (proposal.CheckSanity() is List<PSBTError> errors && errors.Count > 0)
        throw new PayjoinSenderException($"The proposal PSBT is not sane ({errors[0]})");

    var proposalGlobalTx = proposal.GetGlobalTransaction();
    // Verify that the transaction version, and nLockTime are unchanged.
    if (proposalGlobalTx.Version != originalGlobalTx.Version)
        throw new PayjoinSenderException($"The proposal PSBT changed the transaction version");
    if (proposalGlobalTx.LockTime != originalGlobalTx.LockTime)
        throw new PayjoinSenderException($"The proposal PSBT changed the nLocktime");

    HashSet<Sequence> sequences = new HashSet<Sequence>();
    // For each inputs in the proposal:
    foreach (PSBTInput proposedPSBTInput in proposal.Inputs)
    {
        if (proposedPSBTInput.HDKeyPaths.Count != 0)
            throw new PayjoinSenderException("The receiver added keypaths to an input");
        if (proposedPSBTInput.PartialSigs.Count != 0)
            throw new PayjoinSenderException("The receiver added partial signatures to an input");
        PSBTInput proposedTxIn = proposalGlobalTx.Inputs.FindIndexedInput(proposedPSBTInput.PrevOut).TxIn;
        bool isOurInput = originalInputs.Count > 0 && originalInputs.Peek().OriginalTxIn.PrevOut == proposedPSBTInput.PrevOut;
        // If it is one of our input
        if (isOurInput)
        {
            OutPoint inputPrevout = ourPrevouts.Dequeue();
            TxIn originalTxin = originalGlobalTx.Inputs.FromOutpoint(inputPrevout);
            PSBTInput originalPSBTInput = originalPSBT.Inputs.FromOutpoint(inputPrevout);
            // Verify that sequence is unchanged.
            if (input.OriginalTxIn.Sequence != proposedTxIn.Sequence)
                throw new PayjoinSenderException("The proposedTxIn modified the sequence of one of our inputs")
            // Verify the PSBT input is not finalized
            if (proposedPSBTInput.IsFinalized())
                throw new PayjoinSenderException("The receiver finalized one of our inputs");
            sequences.Add(proposedTxIn.Sequence);

            // Fill up the info from the original PSBT input so we can sign and get fees.
            proposedPSBTInput.NonWitnessUtxo = input.SignedPSBTInput.NonWitnessUtxo;
            proposedPSBTInput.WitnessUtxo = input.SignedPSBTInput.WitnessUtxo;
            // We fill up information we had on the signed PSBT, so we can sign it.
            foreach (var hdKey in input.SignedPSBTInput.HDKeyPaths)
            proposedPSBTInput.HDKeyPaths.Add(hdKey.Key, hdKey.Value);
            proposedPSBTInput.RedeemScript = signedPSBTInput.RedeemScript;
            proposedPSBTInput.RedeemScript = input.SignedPSBTInput.RedeemScript;
        }
        else
        {
            // Verify the PSBT input is finalized
            if (!proposedPSBTInput.IsFinalized())
                throw new PayjoinSenderException("The receiver did not finalized one of their input");
            // Verify that non_witness_utxo or witness_utxo are filled in.
            if (proposedPSBTInput.NonWitnessUtxo == null && proposedPSBTInput.WitnessUtxo == null)
                throw new PayjoinSenderException("The receiver did not specify non_witness_utxo or witness_utxo for one of their inputs");
            sequences.Add(proposedTxIn.Sequence);
            // Verify that the payjoin proposal did not introduced mixed inputs' type.
            if (inputScriptType != proposedPSBTInput.GetInputScriptPubKeyType())
                throw new PayjoinSenderException("Mixed input type detected in the proposal");
        }
    }

    // Verify that all of sender's inputs from the original PSBT are in the proposal.
    if (originalInputs.Count != 0)
        throw new PayjoinSenderException("Some of our inputs are not included in the proposal");

    // Verify that the payjoin proposal did not introduced mixed inputs' sequence.
    if (sequences.Count != 1)
        throw new PayjoinSenderException("Mixed sequence detected in the proposal");

    decimal newFee = proposal.GetFee();
    decimal additionalFee = newFee - originalFee;
    if (additionalFee < 0)
      throw new PayjoinSenderException("The receiver decreased absolute fee");
    // For each outputs in the proposal:
    foreach (PSBTOutput proposedPSBTOutput in proposal.Outputs)
    {
        // Verify that no keypaths is in the PSBT output
        if (proposedPSBTOutput.HDKeyPaths.Count != 0)
            throw new PayjoinSenderException("The receiver added keypaths to an output");
        if (originalOutputs.Count == 0)
                continue;
        var originalOutput = originalOutputs.Peek();
        bool isOriginalOutput = originalOutput.OriginalTxOut.ScriptPubKey == proposedPSBTOutput.ScriptPubKey;
        bool substitutedOutput = !isOriginalOutput &&
                                allowOutputSubstitution &&
                                originalOutput.OriginalTxOut.ScriptPubKey == paymentScriptPubKey;
        if (isOriginalOutput || substitutedOutput)
        {
            originalOutputs.Dequeue();
            if (output.OriginalTxOut == feeOutput)
            {
                var actualContribution = feeOutput.Value - proposedPSBTOutput.Value;
                // The amount that was subtracted from the output's value is less than or equal to maxadditionalfeecontribution
                if (actualContribution > optionalParameters.MaxAdditionalFeeContribution)
                    throw new PayjoinSenderException("The actual contribution is more than maxadditionalfeecontribution");
                // Make sure the actual contribution is only paying fee
                if (actualContribution > additionalFee)
                    throw new PayjoinSenderException("The actual contribution is not only paying fee");
                // Make sure the actual contribution is only paying for fee incurred by additional inputs
                int additionalInputsCount = proposalGlobalTx.Inputs.Count - originalGlobalTx.Inputs.Count;
                if (actualContribution > originalFeeRate * GetVirtualSize(inputScriptType) * additionalInputsCount)
                    throw new PayjoinSenderException("The actual contribution is not only paying for additional inputs");
            }
            else if (allowOutputSubstitution && output.OriginalTxOut.ScriptPubKey == paymentScriptPubKey)
            {
                // That's the payment output, the receiver may have changed it.
            }
            else
            {
                if (originalOutput.OriginalTxOut.Value > proposedPSBTOutput.Value)
                    throw new PayjoinSenderException("The receiver decreased the value of one of the outputs");
            }
            // We fill up information we had on the signed PSBT, so we can sign it.
            foreach (var hdKey in output.SignedPSBTOutput.HDKeyPaths)
                proposedPSBTOutput.HDKeyPaths.Add(hdKey.Key, hdKey.Value);
            proposedPSBTOutput.RedeemScript = output.SignedPSBTOutput.RedeemScript;
        }
    }
    // Verify that all of sender's outputs from the original PSBT are in the proposal.
    if (originalOutputs.Count != 0)
    {
        // The payment output may have been substituted
        if (!allowOutputSubstitution ||
            originalOutputs.Count != 1 ||
            originalOutputs.Dequeue().OriginalTxOut.ScriptPubKey != paymentScriptPubKey)
            {
                throw new PayjoinSenderException("Some of our outputs are not included in the proposal");
            }
    }

    // After signing this proposal, we should check if minfeerate is respected.
    Log("payjoin proposal filled with sender's information" + proposal);
    return proposal;
}

int GetVirtualSize(ScriptPubKeyType? scriptPubKeyType)
{
    switch (scriptPubKeyType)
    {
        case ScriptPubKeyType.Legacy:
            return 148;
        case ScriptPubKeyType.Segwit:
            return 68;
        case ScriptPubKeyType.SegwitP2SH:
            return 91;
        default:
            return 110;
    }
}

// Finalize the signedPSBT and remove confidential information
PSBT CreateOriginalPSBT(PSBT signedPSBT)
{
    var original = signedPSBT.Clone();
    original = original.Finalize();
    foreach (var input in original.Inputs)
    {
        input.HDKeyPaths.Clear();
        input.PartialSigs.Clear();
        input.Unknown.Clear();
    }
    foreach (var output in original.Outputs)
    {
        output.Unknown.Clear();
        output.HDKeyPaths.Clear();
    }
    original.GlobalXPubs.Clear();
    return original;
}
</pre>

==<span id="test-vectors"></span>Test vectors==

A successful exchange with:

{| class="wikitable"
!InputScriptType
!Original PSBT Fee rate
!maxadditionalfeecontribution
!additionalfeeoutputindex
|-
|P2SH-P2WPKH
|2 sat/vbyte
|0.00000182
|0
|}

<code>Unfinalized signed PSBT</code>
<pre>cHNidP8BAHMCAAAAAY8nutGgJdyYGXWiBEb45Hoe9lWGbkxh/6bNiOJdCDuDAAAAAAD+////AtyVuAUAAAAAF6kUHehJ8GnSdBUOOv6ujXLrWmsJRDCHgIQeAAAAAAAXqRR3QJbbz0hnQ8IvQ0fptGn+votneofTAAAAAAEBIKgb1wUAAAAAF6kU3k4ekGHKWRNbA1rV5tR5kEVDVNCHAQQWABTHikVyU1WCjVZYB03VJg1fy2mFMCICAxWawBqg1YdUxLTYt9NJ7R7fzws2K09rVRBnI6KFj4UWRzBEAiB8Q+A6dep+Rz92vhy26lT0AjZn4PRLi8Bf9qoB/CMk0wIgP/Rj2PWZ3gEjUkTlhDRNAQ0gXwTO7t9n+V14pZ6oljUBIgYDFZrAGqDVh1TEtNi300ntHt/PCzYrT2tVEGcjooWPhRYYSFzWUDEAAIABAACAAAAAgAEAAAAAAAAAAAEAFgAURvYaK7pzgo7lhbSl/DeUan2MxRQiAgLKC8FYHmmul/HrXLUcMDCjfuRg/dhEkG8CO26cEC6vfBhIXNZQMQAAgAEAAIAAAACAAQAAAAEAAAAAAA==</pre>

<code>Original PSBT</code>
<pre>cHNidP8BAHMCAAAAAY8nutGgJdyYGXWiBEb45Hoe9lWGbkxh/6bNiOJdCDuDAAAAAAD+////AtyVuAUAAAAAF6kUHehJ8GnSdBUOOv6ujXLrWmsJRDCHgIQeAAAAAAAXqRR3QJbbz0hnQ8IvQ0fptGn+votneofTAAAAAAEBIKgb1wUAAAAAF6kU3k4ekGHKWRNbA1rV5tR5kEVDVNCHAQcXFgAUx4pFclNVgo1WWAdN1SYNX8tphTABCGsCRzBEAiB8Q+A6dep+Rz92vhy26lT0AjZn4PRLi8Bf9qoB/CMk0wIgP/Rj2PWZ3gEjUkTlhDRNAQ0gXwTO7t9n+V14pZ6oljUBIQMVmsAaoNWHVMS02LfTSe0e388LNitPa1UQZyOihY+FFgABABYAFEb2Giu6c4KO5YW0pfw3lGp9jMUUAAA=</pre>

<code>payjoin proposal</code>
<pre>cHNidP8BAJwCAAAAAo8nutGgJdyYGXWiBEb45Hoe9lWGbkxh/6bNiOJdCDuDAAAAAAD+////jye60aAl3JgZdaIERvjkeh72VYZuTGH/ps2I4l0IO4MBAAAAAP7///8CJpW4BQAAAAAXqRQd6EnwadJ0FQ46/q6NcutaawlEMIcACT0AAAAAABepFHdAltvPSGdDwi9DR+m0af6+i2d6h9MAAAAAAQEgqBvXBQAAAAAXqRTeTh6QYcpZE1sDWtXm1HmQRUNU0IcAAQEggIQeAAAAAAAXqRTI8sv5ymFHLIjkZNRrNXSEXZHY1YcBBxcWABRfgGZV5ZJMkgTC1RvlOU9L+e2iEAEIawJHMEQCIGe7e0DfJaVPRYEKWxddL2Pr0G37BoKz0lyNa02O2/tWAiB7ZVgBoF4s8MHocYWWmo4Q1cyV2wl7MX0azlqa8NBENAEhAmXWPPW0G3yE3HajBOb7gO7iKzHSmZ0o0w0iONowcV+tAAAA</pre>

<code>payjoin proposal filled with sender's information</code>
<pre>cHNidP8BAJwCAAAAAo8nutGgJdyYGXWiBEb45Hoe9lWGbkxh/6bNiOJdCDuDAAAAAAD+////jye60aAl3JgZdaIERvjkeh72VYZuTGH/ps2I4l0IO4MBAAAAAP7///8CJpW4BQAAAAAXqRQd6EnwadJ0FQ46/q6NcutaawlEMIcACT0AAAAAABepFHdAltvPSGdDwi9DR+m0af6+i2d6h9MAAAAAAQEgqBvXBQAAAAAXqRTeTh6QYcpZE1sDWtXm1HmQRUNU0IcBBBYAFMeKRXJTVYKNVlgHTdUmDV/LaYUwIgYDFZrAGqDVh1TEtNi300ntHt/PCzYrT2tVEGcjooWPhRYYSFzWUDEAAIABAACAAAAAgAEAAAAAAAAAAAEBIICEHgAAAAAAF6kUyPLL+cphRyyI5GTUazV0hF2R2NWHAQcXFgAUX4BmVeWSTJIEwtUb5TlPS/ntohABCGsCRzBEAiBnu3tA3yWlT0WBClsXXS9j69Bt+waCs9JcjWtNjtv7VgIge2VYAaBeLPDB6HGFlpqOENXMldsJezF9Gs5amvDQRDQBIQJl1jz1tBt8hNx2owTm+4Du4isx0pmdKNMNIjjaMHFfrQABABYAFEb2Giu6c4KO5YW0pfw3lGp9jMUUIgICygvBWB5prpfx61y1HDAwo37kYP3YRJBvAjtunBAur3wYSFzWUDEAAIABAACAAAAAgAEAAAABAAAAAAA=</pre>

==Implementations==

* [[https://github.com/BlueWallet/BlueWallet|BlueWallet]] is in the process of implementing the protocol.
* [[https://github.com/btcpayserver/btcpayserver|BTCPay Server]] has implemented sender and receiver side of this protocol.
* [[https://github.com/zkSNACKs/WalletWasabi/|Wasabi Wallet]] has merged sender's support.
* [[https://github.com/JoinMarket-Org/joinmarket-clientserver|Join Market]] has implemented sender and receiver side of this protocol.
* [[https://github.com/bitcoinjs/payjoin-client|JavaScript sender implementation]].

==Backward compatibility==

The receivers advertise payjoin capabilities through [[bip-0021.mediawiki|BIP21's URI Scheme]].

Senders not supporting payjoin will just ignore the <code>pj</code> variable and thus, will proceed to normal payment.

==Special thanks==

Special thanks to Kukks for developing the initial support to BTCPay Server, to junderw, AdamISZ, lukechilds, ncoelho, nopara73, lontivero, yahiheb, SomberNight, andrewkozlik, instagibbs, RHavar for all the feedback we received since our first implementation.
Thanks again to RHavar who wrote the [[bip-0079.mediawiki|BIP79 Bustapay]] proposal, this gave a good starting point for our proposal.<|MERGE_RESOLUTION|>--- conflicted
+++ resolved
@@ -263,12 +263,7 @@
 ** If it is one of the sender's inputs:
 *** Verify that input's sequence is unchanged.
 *** Verify the PSBT input is not finalized
-<<<<<<< HEAD
-** If it is one of the receiver's input
-=======
-*** Verify that <code>non_witness_utxo</code> and <code>witness_utxo</code> are not specified.
 ** If it is one of the receiver's inputs:
->>>>>>> a0677935
 *** Verify the PSBT input is finalized
 *** Verify that <code>non_witness_utxo</code> or <code>witness_utxo</code> are filled in.
 ** Verify that the payjoin proposal inputs all specify the same sequence value.
