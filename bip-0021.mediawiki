<pre>
  BIP: 21
  Title: URI Scheme
  Author: Nils Schneider <nils.schneider@gmail.com>
          Matt Corallo <bip21@bluematt.me>
  Status: Final
  Type: Standards Track
  Created: 2012-01-29
</pre>

This BIP is a modification of an earlier [[bip-0020.mediawiki|BIP 0020]] by Luke Dashjr. BIP 0020 was based off an earlier document by Nils Schneider. The alternative payment amounts in BIP 0020 have been removed.

==Abstract==
This BIP proposes a URI scheme for making Bitcoin payments.

==Motivation==
The purpose of this URI scheme is to enable users to easily make payments by simply clicking links on webpages or scanning QR Codes.

==Specification==

=== General rules for handling (important!) ===

Bitcoin clients MUST NOT act on URIs without getting the user's authorization.
They SHOULD require the user to manually approve each payment individually, though in some cases they MAY allow the user to automatically make this decision.

=== Operating system integration ===
Graphical bitcoin clients SHOULD register themselves as the handler for the "bitcoin:" URI scheme by default, if no other handler is already registered. If there is already a registered handler, they MAY prompt the user to change it once when they first run the client.

=== General Format ===

Bitcoin URIs follow the general format for URIs as set forth in RFC 3986. The path component consists of a bitcoin address, and the query component provides additional payment options.

Elements of the query component may contain characters outside the valid range. These must first be encoded according to UTF-8, and then each octet of the corresponding UTF-8 sequence must be percent-encoded as described in RFC 3986.

=== ABNF grammar ===

(See also [[#Simpler syntax|a simpler representation of syntax]])

 bitcoinurn     = "bitcoin:" bitcoinaddress [ "?" bitcoinparams ]
 bitcoinaddress = *base58
 bitcoinparams  = bitcoinparam [ "&" bitcoinparams ]
 bitcoinparam   = [ amountparam / labelparam / messageparam / otherparam / reqparam ]
 amountparam    = "amount=" *digit [ "." *digit ]
 labelparam     = "label=" *qchar
 messageparam   = "message=" *qchar
 otherparam     = qchar *qchar [ "=" *qchar ]
 reqparam       = "req-" qchar *qchar [ "=" *qchar ]

Here, "qchar" corresponds to valid characters of an RFC 3986 URI query component, excluding the "=" and "&" characters, which this BIP takes as separators.

The scheme component ("bitcoin:") is case-insensitive, and implementations must accept any combination of uppercase and lowercase letters. The rest of the URI is case-sensitive, including the query parameter keys.

=== Query Keys ===

*label: Label for that address (e.g. name of receiver)
*address: bitcoin address
*message: message that describes the transaction to the user ([[#Examples|see examples below]])
*size: amount of base bitcoin units ([[#Transfer amount/size|see below]])
*(others): optional, for future extensions

==== Transfer amount/size ====

If an amount is provided, it MUST be specified in decimal BTC.
All amounts MUST contain no commas and use a period (.) as the separating character to separate whole numbers and decimal fractions.
I.e. amount=50.00 or amount=50 is treated as 50 BTC, and amount=50,000.00 is invalid.

Bitcoin clients MAY display the amount in any format that is not intended to deceive the user.
They SHOULD choose a format that is foremost least confusing, and only after that most reasonable given the amount requested.
For example, so long as the majority of users work in BTC units, values should always be displayed in BTC by default, even if mBTC or TBC would otherwise be a more logical interpretation of the amount.
== Rationale ==

===Payment identifiers, not person identifiers===
Current best practices are that a unique address should be used for every transaction.
Therefore, a URI scheme should not represent an exchange of personal information, but a one-time payment.

===Accessibility (URI scheme name)===
Should someone from the outside happen to see such a URI, the URI scheme name already gives a description.
A quick search should then do the rest to help them find the resources needed to make their payment.
Other proposed names sound much more cryptic; the chance that someone googles that out of curiosity are much slimmer.
Also, very likely, what he will find are mostly technical specifications - not the best introduction to bitcoin.

==Forward compatibility==
Variables which are prefixed with a req- are considered required.  If a client does not implement any variables which are prefixed with req-, it MUST consider the entire URI invalid.  Any other variables which are not implemented, but which are not prefixed with a req-, can be safely ignored.

==Backward compatibility==
As this BIP is written, several clients already implement a bitcoin: URI scheme similar to this one, however usually without the additional "req-" prefix requirement.  Thus, it is recommended that additional variables prefixed with req- not be used in a mission-critical way until a grace period of 6 months from the finalization of this BIP has passed in order to allow client developers to release new versions, and users of old clients to upgrade.

== Appendix ==

=== Simpler syntax ===

This section is non-normative and does not cover all possible syntax.
Please see the BNF grammar above for the normative syntax.

[foo] means optional, &lt;bar&gt; are placeholders

 <nowiki>bitcoin:<address>[?amount=<amount>][?label=<label>][?message=<message>]</nowiki>

=== Examples ===

Just the address:
 bitcoin:175tWpb8K1S7NmH4Zx6rewF9WQrcZv245W

Address with name:
 bitcoin:175tWpb8K1S7NmH4Zx6rewF9WQrcZv245W?label=Luke-Jr

Request 20.30 BTC to "Luke-Jr":
 bitcoin:175tWpb8K1S7NmH4Zx6rewF9WQrcZv245W?amount=20.3&label=Luke-Jr

Request 50 BTC with message:
 bitcoin:175tWpb8K1S7NmH4Zx6rewF9WQrcZv245W?amount=50&label=Luke-Jr&message=Donation%20for%20project%20xyz

Some future version that has variables which are (currently) not understood and required and thus invalid:
 bitcoin:175tWpb8K1S7NmH4Zx6rewF9WQrcZv245W?req-somethingyoudontunderstand=50&req-somethingelseyoudontget=999

Some future version that has variables which are (currently) not understood but not required and thus valid:
 bitcoin:175tWpb8K1S7NmH4Zx6rewF9WQrcZv245W?somethingyoudontunderstand=50&somethingelseyoudontget=999

Characters must be URI encoded properly.

== Reference Implementations ==
=== Bitcoin clients ===
* Bitcoin-Qt supports the old version of Bitcoin URIs (ie without the req- prefix), with Windows and KDE integration as of commit 70f55355e29c8e45b607e782c5d76609d23cc858.

<<<<<<< HEAD
=== Libraries ===
* Javascript - https://github.com/bitcoinjs/bip21
=======
=== Bitcoin libraries ===
* [[BitcoinPaymentURI|https://github.com/SandroMachado/BitcoinPaymentURI]] Java library to process and generate Bitcoin payment URI's.
>>>>>>> 7509fae0
<|MERGE_RESOLUTION|>--- conflicted
+++ resolved
@@ -122,10 +122,6 @@
 === Bitcoin clients ===
 * Bitcoin-Qt supports the old version of Bitcoin URIs (ie without the req- prefix), with Windows and KDE integration as of commit 70f55355e29c8e45b607e782c5d76609d23cc858.
 
-<<<<<<< HEAD
 === Libraries ===
 * Javascript - https://github.com/bitcoinjs/bip21
-=======
-=== Bitcoin libraries ===
-* [[BitcoinPaymentURI|https://github.com/SandroMachado/BitcoinPaymentURI]] Java library to process and generate Bitcoin payment URI's.
->>>>>>> 7509fae0
+* [[BitcoinPaymentURI|https://github.com/SandroMachado/BitcoinPaymentURI]] Java library to process and generate Bitcoin payment URI's.